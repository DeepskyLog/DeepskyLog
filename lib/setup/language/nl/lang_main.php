--- conflicted
+++ resolved
@@ -1,14 +1,11 @@
 <?php //NL
 // This is version 5.0
-<<<<<<< HEAD
 define("LangNoLicense", "Geen licentie (niet aanbevolen!)");
 define("LangOwnLicense", "Voer uw eigen copyright tekst in");
 define('LangSelectLicenseInfo',  'Selecteer de <strong>correcte licentie voor uw tekeningen</strong>! Voor meer informatie, gebruik de <a href="http://creativecommons.org/choose/">Creative Commons licentie-selectie tool</a>.');
 define("LangCCLicense", "Licentie voor tekeningen");
-=======
 define("LangNoObservationToDisplay", "Geen waarneming te tonen.");
 define("LangRequestedObservationDoesNotExist", "De gevraagde waarneming bestaat niet.");
->>>>>>> 01891bb2
 define("LangChangeAccountField14","Gewenste eenheid voor instrumentdiameter");
 define("LangAddSiteStep2", "Kies een naam voor deze locatie, voeg eventueel een grensmagnitude (of SQM waarde) toe en druk op de ");
 define("LangAddSiteStep1", "Kies je locatie op de map of typ de naam van de locatie in en druk op de ");
