--- conflicted
+++ resolved
@@ -1,6 +1,5 @@
 <?php //NL
 // This is version 5.0
-<<<<<<< HEAD
 define("LangDeleteSuccess", "Successfully deleted ");
 define("LangRemoveModal1", "Do you really want to delete ");
 define("LangRemoveModal2", "There are no observations of ");
@@ -12,9 +11,7 @@
 define("LangKeepObject", "Keep");
 define("LangRemoveObject", "Verwijder Object");
 define("LangForceRemoveObject", "Force Remove Object");
-=======
 define("LangChangeAccountField14","Gewenste eenheid voor instrumentdiameter");
->>>>>>> 692f2224
 define("LangAddSiteStep2", "Kies een naam voor deze locatie, voeg eventueel een grensmagnitude (of SQM waarde) toe en druk op de ");
 define("LangAddSiteStep1", "Kies je locatie op de map of typ de naam van de locatie in en druk op de ");
 define("LangAddSiteStep1Button", " knop.");
