<?php //GE
// This is version 5.0
<<<<<<< HEAD
define("LangDeleteSuccess", "Successfully deleted ");
define("LangRemoveModal1", "Do you really want to delete ");
define("LangRemoveModal2", "There are no observations of ");
define("LangRemoveModal3", ", so removing ");
define("LangRemoveModal4", " should be relatively safe.");
define("LangRemoveModal5", "All the observations will also be removed.");
define("LangRemoveModal6", ", which has ");
define("LangRemoveModal7", " observations");
define("LangKeepObject", "Keep");
define("LangRemoveObject", "Remove Object");
define("LangForceRemoveObject", "Force Remove Object");
=======
define("LangChangeAccountField14","Einheit f&uuml;r Instrumentendurchmesser");
>>>>>>> 692f2224
define("LangAddSiteStep2", "Definieren Sie Ihre eigenen Namen f&uuml;r die Position, schlie&szlig;lich f&uuml;gen Sie einen Grenzgr&ouml;&szlig;e (oder SQM-Wert) zu und dr&uuml;cken Sie die Taste ");
define("LangAddSiteStep1", "Stellen Sie Ihren Ort auf der Karte ein oder gebe des Namens ein und Dr&euml;cke der Taste ");
define("LangAddSiteStep1Button", ".");
define("LangCatalogNumber", "Nummer im Katalog");
define("LangSelectCatalog", "Katalog Auswahl");
define("LangQuickPick", "Geben Sie Objektnamen ein");
define("LangSelectCountry", "Land ausw&auml;hlen");
define("GraphObservationsPerCountry", "Beobachtungen pro Land");
define("LangStatistics", "Statistiken");
define("GraphTitleMonths", "Anzahl der Beobachtungen pro Monat");
define("GraphObservationsMonthTitle", "Beobachtungen pro Monat");
define("LangCancelRequestNewPasswordSubject", "Eine DeepskyLog Passwort&auml;nderunganforderung wird abgesagt");
define("LangCancelRequestNewPassword1", "Eine Passwort&auml;nderunganforderung wird abgesagt von ");
define("LangCancelRequestNewPassword2", "<br /><br />Wenn Sie dies nicht angefordert haben, k&ouml;nnte es ein ehrlicher Fehler sein oder jemand versucht in Ihr DeepskyLog Konto zu brechen.<br />");
define("LangRequestNewPasswordMail1", "\nSie haben (oder jemanden, der Sie imitiert) aufgefordert Ihr <a href=\"");
define("LangRequestNewPasswordMail2", "\">DeepskyLog</a> Passwort zu &auml;ndern. <br />Um die &Auml;nderung abzuschließen, besuchen Sie den folgenden Link:<br /><br />");
define("LangRequestNewPasswordMail3", "<br /><br />Wenn Sie nicht die Person bist, die diesen Antrag hat gestellt, oder Sie diese Anforderung abbrechen m&ouml;chten, besuchen Sie den folgenden Link:<br /><br />");
define("LangRequestNewPasswordMail4", "<br /><br />Wenn Sie nichts tun, wird die Anforderung nach 24 Stunden verfallen (am ");
define("LangRequestNewPasswordMail5", ") oder Wenn Sie sich erfolgreich anmeldet.");
define("LangRequestNewPasswordMail6", "<br /><h2><a href=\"mailto:developers@deepskylog.be\">Das DeepskyLog team</a></h2>");
define("LangRequestNewPasswordSubject", "DeepskyLog passwort &Auml;nderungsanforderung");
define("LangUnknownUsername1", "Die Benutzername ");
define("LangUnknownUsername2", " ist nicht durch DeepskyLog bekannt. Unm&ouml;glich, ein neues Passwort an zu fordern.");
define("LangUnknownMailAddress1", "Die E-Mail Adresse ");
define("LangUnknownMailAddress2", " ist nicht durch DeepskyLog bekannt. Unm&ouml;glich, ein neues Passwort an zu fordern.");
define("LangUnknownMailAndUsername", "Die angegebene Benutzername und E-Mail Adresse sind nicht durch DeepskyLog bekannt. Unm&ouml;glich, ein neues Passwort an zu fordern.");
define("LangTokenMailed1", "Ein Token zum &auml;ndern des Passworts ");
define("LangTokenMailed2", " wurde Ihnen per E-Mail nach ");
define("LangTokenMailed3", " geschickt. Folgen Sie den Anweisungen in dieser E-Mail um Ihr Passwort zu &auml;ndern.");
define("LangForgotPassword", "Passwort vergessen?");
define("LangForgotPasswordText1", "Bitte geben Sie Ihren Benutzernamen <strong> oder </strong> Ihre E-Mail ein.");
define("LangUserId", "DeepskyLog Benutzernamen");
define("LangRequestNewPassword", "Neues Passwort anfordern");
define("LangDeepskyLogMessage", "DeepskyLog Nachricht von ");
define("LangCurrentPasswordIncorrect", "Die von Ihnen gew&auml;hlte aktuelle Passwort ist nicht korrekt. Die password is nicht ver&auml;ndert.");
define("LangNewPasswordNotCorrect", "Das neue Passwort und die Passwort Best&auml;tigung sind nicht dasselbe. Die password is nicht ver&auml;ndert.");
define("LangPasswordChanged", "Das Passwort ist erfolgreich ge&auml;ndert.");
define("LangChangePassword", "Passwort &auml;ndern");
define("LangCurrentPassword", "Heutiges Passwort");
define("LangNewPassword", "Neues Passwort");
define("PersonalInfo", "Personal");
define("ObservingDetails", "Observing");
define("Atlases", "Atlases");
define("Languages", "Languages");
define("LangSinceVersion", " seit Version ");
define("LangWhatsNew", "What's new in DeepskyLog");
define("LangMakePrivate", "Make private");
define("LangMakePublic", "Make public");
define("LangNewList", "Add new list");
define("LangListQueryObjectsMessage17", "Switch names and alternative names");
define("LangPublicList", "Public: ");
define("LangNewNameList", "New name for the observing list");
define("LangChangeName", "Change name");
define("LangActiveList", "Active list");
define("LangActiveList1", " is your active list. You can search for objects and add these objects to this list.");
define("LangActiveList2", "There is no active list. Select one of the lists to make that list active. You can search for objects and add these objects to your active lists.");
define("LangListName", "Name");
define("LangPrivateLists", "Private lists of ");
define("LangPublicLists", "Public lists of ");
define("LangViewLists", "My observing lists");
define("LangToListPublic", "Make this list a public list");
define("LangNameNewList", "Name for the new observing list");
define("LangAddNewList", "Observing list");
define("LangNewDrawings", "New drawings");
define("LangAddList", "Create list");
define("LangAddObservingList", "Create a new observing list");
define("LangViewLenses", "My lenses");
define("LangViewFilters", "My filters");
define("LangViewEyepieces", "My eyepieces");
define("LangViewLocations", "My locations");
define("LangViewInstruments", "My instruments");

define("LangOverviewObjectsHeader4Short", "Typ");
define("LangViewObjectFieldMagnificationHeader", "Best");
define("LangNumberOfPersonalDrawings", "Number of own drawings");
define("LangLastPersonalObservation", "Last own observation");
define("LangPersonalObservations", "Number of own observations");
define("LangObservationOf", "Observation of ");
define("LangReportIssue","Report issue");
define("LangViewNotActive","Not active");
define("LangViewLocationElevation", "Elevation");
define("LangViewLocationWeatherPrediction", "Weather forecast");
define("IntroText", "<h2>Welcome to DeepskyLog!</h2>
In close collaboration with the Astronomical Society of Belgium (<a href=\"http://www.vvs.be\">Vereniging Voor Sterrenkunde (VVS)</a>) we are glad to offer a comprehensive and free database for deepsky objects. The database is developed by the deepsky-section of the VVS. The database already contains tens of thousands observations and thousands of sketches and drawings made by amateur astronomers around the world. After you have registered for DeepskyLog, you get access to a variety of useful tools:<br /><br />
<ul><li>Information on the observations you made, the objects observed and sketches made,</li>
    <li>observing lists with different deepsky objects,</li>
    <li>you can share your observations with other observers,</li>
    <li>translate function to read observations in other languages,</li>
    <li>free atlasses,</li>
    <li>create your own file with maps and DSS images of the objects,</li>
    <li>interactive star atlas down to magnitude 16,</li>
    <li>suggestions for objects visible in your instruments,</li>
    <li>information about the objects that are visible from your observation sites.</li>
</ul>
To start recording your observations, you need an account, which you can get after registration. Please contact the <a href=\"mailto:developers@deepskylog.be\">DeepskyLog developers</a> if you encounter problems or have questions.");
define("LangDownloadAtlasses","Download Atlanten");
define("LangMessageRealMail","Send as real mail");
define("LangChangeAccountSendMailExpl","Send messages as email.");
define("LangChangeAccountSendMail","Send emails");
define('LangTour1Title', 'Add one or more instruments');
define('LangTour1Expl', 'Click on Change and select Instruments. Add at least 1 instrument.');
define('LangTour2Title', 'Add at least one instrument!');
define('LangTour2Expl', 'DeepskyLog can calculate visibilities of objects when an instrument is inserted. You can also only add new observations when an instrument is known by DeepskyLog.');
define('LangTour3Title', 'Add one or more locations');
define('LangTour3Expl', 'Click on Change and select Locations. Add at least 1 location.');
define('LangTour4Title', 'Add at least one location!');
define('LangTour4Expl', 'DeepskyLog can calculate visibilities of objects when a location is inserted. You can also only add new observations when a location is known by DeepskyLog.');
define('LangTour5Title', 'Add a picture of yourself');
define('LangTour5Expl', 'Click on your name and select Settings. Add a picture of yourself.');
define('LangTour6Title', 'Add a picture of yourself!');
define('LangTour6Expl', 'When you add a picture, others will see your picture when you send them a message.');
define('LangTour7Title', 'Read your messages');
define('LangTour7Expl', 'Other observers can send you messages in DeepskyLog. Here, you can read the messages.');
define('LangComets', 'comets');
define('LangComet', 'comet');
define('LangObject', 'object');
define('LangNebula', 'nebula');
define('LangGalaxy', 'galaxy');
define('LangPlanetaryNebula', 'planetary nebula');
define('LangGlobularCluster', 'globular cluster');
define('LangOpenCluster', 'open cluster');
define('LangDifferentComets', 'different comets');
define('LangDrawCheckout', ' and receive a DeepskyLog star! Check out your DeepskyLog stars at ');
define('LangDrawCongrats', 'Congratulations! You have drawn ');
define('LangCheckout', ' and receive a DeepskyLog star! Check out your DeepskyLog stars at ');
define('LangCongrats', 'Congratulations! You have observed ');
define('LangAccomplishmentsObjects', 'objects');
define('LangAccomplishmentsDifferentObjects', 'different objects');
define('LangNewCertificat', 'New DeepskyLog star! ');
define('LangObserved', ' observed!');
define('LangAccomplishmentsDrawn', ' drawn!');
define('LangCometDrawings', 'Drawings of comets');
define('LangDifferentObjectsDrawings', 'Drawings of different objects');
define('LangNebulaeDrawings', 'Drawings of nebulae');
define('LangGalaxyDrawings', 'Drawings of galaxies');
define('LangPlanetaryNebulaDrawings', 'Drawings of planetary nebulae');
define('LangDifferentCometsSeen', 'Different comets');
define('LangTotalCometsSeen', 'Total comet observations');
define('LangDifferentObjectsSeen', 'Different objects');
define('LangNebulaeSeen', 'Nebulae');
define('LangGalaxiesSeen', 'Galaxies');
define('LangPlanetaryNebulaeSeen', 'Planetary Nebulae');
define('LangOpenClusters', 'Open clusters');
define('LangOpenClusterDrawings', 'Drawings of open clusters');
define('LangGlobularClusters', 'Globular clusters');
define('LangGlobularClusterDrawings', 'Drawings of globular clusters');
define('LangMessier','Messier objects');
define('LangMessierDrawings','Drawings of Messier objects');
define('LangCaldwell','Caldwell objects');
define('LangCaldwellDrawings','Drawings of Caldwell objects');
define('LangHerschel400','Herschel 400 objects');
define('LangHerschel400Drawings','Drawings of Herschel 400 objects');
define('LangHerschelII','Herschel II objects');
define('LangHerschelIIDrawings','Drawings of Herschel II objects');
define('LangTotalDrawings','Total number of drawings');
define('LangAccomplishmentsBronze','Bronze');
define('LangAccomplishmentsSilver','Silber');
define('LangAccomplishmentsGold','Gold');
define('LangAccomplishmentsDiamond','Diamant');
define('LangAccomplishmentsPlatina','Platin');
define('LangAccomplishmentsNewbie', 'Newbie');
define('LangAccomplishmentsRookie', 'Rookie');
define('LangAccomplishmentsBeginner', 'Beginner');
define('LangAccomplishmentsTalented', 'Talented');
define('LangAccomplishmentsSkilled', 'Skilled');
define('LangAccomplishmentsIntermediate', 'Intermediate');
define('LangAccomplishmentsExperienced', 'Experienced');
define('LangAccomplishmentsAdvanced', 'Advanced');
define('LangAccomplishmentsSenior', 'Senior');
define('LangAccomplishmentsExpert', 'Expert');
define('LangAccomplishmentsMessierBronze', "Bronze Messier-Zertifikat! Sie haben 25 verschiedene Messier-Objekte beobachtet!");
define('LangAccomplishmentsMessierSilver', "Silber Messier-Zertifikat! Sie haben 50 verschiedene Messier-Objekte beobachtet!");
define('LangAccomplishmentsMessierGold'  , "Goldene Messier-Zertifikat! Sie haben alle 110 Messier Objekte beobachtet!");
define('LangMessierBronzeToAccomplish'   , "Observe at least 25 different Messier objects to get this certificat!");
define('LangMessierSilverToAccomplish'   , "Observe at least 50 different Messier objects to get this certificat!");
define('LangMessierGoldToAccomplish'     , "Observe all 110 Messier objects to get this certificat!");
define('LangAccomplishmentsMessierBronzeDr', "Bronze messier drawing-certificat! You drawed 25 different Messier objects!");
define('LangAccomplishmentsMessierSilverDr', "Silver messier drawing-certificat! You drawed 50 different Messier objects!");
define('LangAccomplishmentsMessierGoldDr'  , "Golden messier drawing-certificat! You drawed all 110 Messier objects!");
define('LangMessierBronzeToAccomplishDr'   , "Draw at least 25 different Messier objects to get this certificat!");
define('LangMessierSilverToAccomplishDr'   , "Draw at least 50 different Messier objects to get this certificat!");
define('LangMessierGoldToAccomplishDr'     , "Draw all 110 Messier objects to get this certificat!");
define('LangAccomplishmentsCaldwellBronze', "Bronze Caldwell-Zertifikat! Sie haben 25 verschiedene Caldwell-Objekte beobachtet!");
define('LangAccomplishmentsCaldwellSilver', "Silber Caldwell-Zertifikat! Sie haben 50 verschiedene Caldwell-Objekte beobachtet!");
define('LangAccomplishmentsCaldwellGold'  , "Goldene Caldwell-Zertifikat! Sie haben alle 110 Caldwell Objekte beobachtet!");
define('LangCaldwellBronzeToAccomplish'   , "Observe at least 25 different Caldwell objects to get this certificat!");
define('LangCaldwellSilverToAccomplish'   , "Observe at least 50 different Caldwell objects to get this certificat!");
define('LangCaldwellGoldToAccomplish'     , "Observe all 110 Caldwell objects to get this certificat!");
define('LangAccomplishmentsCaldwellBronzeDr', "Bronze messier drawing-certificat! You drawed 25 different Caldwell objects!");
define('LangAccomplishmentsCaldwellSilverDr', "Silver messier drawing-certificat! You drawed 50 different Caldwell objects!");
define('LangAccomplishmentsCaldwellGoldDr'  , "Golden messier drawing-certificat! You drawed all 110 Caldwell objects!");
define('LangCaldwellBronzeToAccomplishDr'   , "Draw at least 25 different Caldwell objects to get this certificat!");
define('LangCaldwellSilverToAccomplishDr'   , "Draw at least 50 different Caldwell objects to get this certificat!");
define('LangCaldwellGoldToAccomplishDr'     , "Draw all 110 Caldwell objects to get this certificat!");
define('LangAccomplishmentsH400Bronze', "Bronze Herschel 400 certificat! You observed 25 different Herschel 400 objects!");
define('LangAccomplishmentsH400Silver', "Silver Herschel 400 certificat! You observed 50 different Herschel 400 objects!");
define('LangAccomplishmentsH400Gold', "Golden Herschel 400 certificat! You observed 100 different Herschel 400 objects!");
define('LangAccomplishmentsH400Diamond', "Diamond Herschel 400 certificat! You observed 200 different Herschel 400 objects!");
define('LangAccomplishmentsH400Platina', "Platinum Herschel 400 certificat! You observed all 400 Herschel 400 objects!");
define('LangH400BronzeToAccomplish'   , "Observe at least 25 different Herschel 400 objects to get this certificat!");
define('LangH400SilverToAccomplish'   , "Observe at least 50 different Herschel 400 objects to get this certificat!");
define('LangH400GoldToAccomplish'     , "Observe at least 100 different Herschel 400 objects to get this certificat!");
define('LangH400DiamondToAccomplish'     , "Observe at least 200 different Herschel 400 objects to get this certificat!");
define('LangH400PlatinaToAccomplish'     , "Observe all 400 Herschel 400 objects to get this certificat!");
define('LangAccomplishmentsH400BronzeDr', "Bronze Herschel 400 drawing-certificat! You drawed 25 different Herschel 400 objects!");
define('LangAccomplishmentsH400SilverDr', "Silver Herschel 400 drawing-certificat! You drawed 50 different Herschel 400 objects!");
define('LangAccomplishmentsH400GoldDr'  , "Golden Herschel 400 drawing-certificat! You drawed 100 different Herschel 400 objects!");
define('LangAccomplishmentsH400DiamondDr'  , "Diamond Herschel 400 drawing-certificat! You drawed 200 different Herschel 400 objects!");
define('LangAccomplishmentsH400PlatinaDr'  , "Platinum Herschel 400 drawing-certificat! You drawed all 400 Herschel 400 objects!");
define('LangH400BronzeToAccomplishDr'   , "Draw at least 25 different Herschel 400 objects to get this certificat!");
define('LangH400SilverToAccomplishDr'   , "Draw at least 50 different Herschel 400 objects to get this certificat!");
define('LangH400GoldToAccomplishDr'     , "Draw at least 100 different Herschel 400 objects to get this certificat!");
define('LangH400DiamondToAccomplishDr'     , "Draw at least 200 different Herschel 400 objects to get this certificat!");
define('LangH400PlatinaToAccomplishDr'     , "Draw all 400 Herschel 400 objects to get this certificat!");
define('LangAccomplishmentsHIIBronze', "Bronze Herschel II certificat! You observed 25 different Herschel II objects!");
define('LangAccomplishmentsHIISilver', "Silver Herschel II certificat! You observed 50 different Herschel II objects!");
define('LangAccomplishmentsHIIGold', "Golden Herschel II certificat! You observed 100 different Herschel II objects!");
define('LangAccomplishmentsHIIDiamond', "Diamond Herschel II certificat! You observed 200 different Herschel II objects!");
define('LangAccomplishmentsHIIPlatina', "Platinum Herschel II certificat! You observed all II Herschel II objects!");
define('LangHIIBronzeToAccomplish'   , "Observe at least 25 different Herschel II objects to get this certificat!");
define('LangHIISilverToAccomplish'   , "Observe at least 50 different Herschel II objects to get this certificat!");
define('LangHIIGoldToAccomplish'     , "Observe at least 100 different Herschel II objects to get this certificat!");
define('LangHIIDiamondToAccomplish'     , "Observe at least 200 different Herschel II objects to get this certificat!");
define('LangHIIPlatinaToAccomplish'     , "Observe all II Herschel II objects to get this certificat!");
define('LangAccomplishmentsHIIBronzeDr', "Bronze Herschel II drawing-certificat! You drawed 25 different Herschel II objects!");
define('LangAccomplishmentsHIISilverDr', "Silver Herschel II drawing-certificat! You drawed 50 different Herschel II objects!");
define('LangAccomplishmentsHIIGoldDr'  , "Golden Herschel II drawing-certificat! You drawed 100 different Herschel II objects!");
define('LangAccomplishmentsHIIDiamondDr'  , "Diamond Herschel II drawing-certificat! You drawed 200 different Herschel II objects!");
define('LangAccomplishmentsHIIPlatinaDr'  , "Platinum Herschel II drawing-certificat! You drawed all II Herschel II objects!");
define('LangHIIBronzeToAccomplishDr'   , "Draw at least 25 different Herschel II objects to get this certificat!");
define('LangHIISilverToAccomplishDr'   , "Draw at least 50 different Herschel II objects to get this certificat!");
define('LangHIIGoldToAccomplishDr'     , "Draw at least 100 different Herschel II objects to get this certificat!");
define('LangHIIDiamondToAccomplishDr'     , "Draw at least 200 different Herschel II objects to get this certificat!");
define('LangHIIPlatinaToAccomplishDr'     , "Draw all II Herschel II objects to get this certificat!");
define('LangDrawAccomplishment1', 'You have made ');
define('LangDrawAccomplishment2', ' drawings!');
define('LangDrawToAccomplish1', 'Make ');
define('LangDrawToAccomplish2', ' drawings to receive this DeepskyLog star!');
define('LangSeenAccomplishment1', 'You have made ');
define('LangSeenAccomplishment2', ' observations!');
define('LangSeenToAccomplish1', 'Make ');
define('LangSeenToAccomplish2', ' observations to receive this DeepskyLog star!');

define('LangSessionDateOverlap'   ,'The new session overlaps with an existing session. Please adapt the date so that there is no longer an overlap.');
define('LangTopObjectsDrawnTitle' ,'Beliebteste Objekte (Zeichnungen)');
define('LangDescription'          ,'Beschreibung');
define('GraphAccomplishments'			,'DeepskyLog Sternen');
define('LangSelectColumns'        ,'Kies kolommen');
define('LangNewMessage'           ,'Nieuw bericht');
define('LangSendMessage'          ,'Zend bericht');
define("LangChangeAccountTitle"		,"Settings");
define("LangChangeAccountTitleFor"," for ");
define("LangChangeMenuItem1"			,"Settings");

define('LangUnderHorizon'				,'unter dem Horizont');


define('LangAtlasChoosePageLayout'      ,'W&auml;hlen Sie zuerst ein Seitenformat');
define('LangAtlasBrowserInfo'           ,'Personalisierte Atlanten sind zurzeit nur in Firefox, Chrome und Opera m&ouml;glich.');


// This is version 4.3
define('atlasPageCenteredOn'            ,'Zentriert auf ');
define('LangNoIndexEntries'             ,"Keine index Eintr&auml;ge");
define('LangAtlasPageOrientation'       ,"Seitenorientierung:");
define('LangAtlasPageSize'              ,"Seitengr&ouml;&szlig;e:");
define('LangPageGenerationra'           ,'Generierung RA (h m s):');
define('LangPageGenerationdecl'         ,'Deklination (h m s):');
define('LangAtlasButton1'               ,"&uuml;bersicht");
define('LangAtlasButton2'               ,"Nachschlagen");
define('LangAtlasButton3'               ,"Detail");
define('LangAtlasButton4'               ,"&Uuml;bersicht - Seite");
define('LangAtlasButton5'               ,"Nachschlagen - Seite");
define('LangAtlasButton6'               ,"Detail - Seite");
define('LangAtlasButton7'               ,"&uuml;bersicht - Ganzer Atlas");
define('LangAtlasButton8'               ,"Nachschlagen - Ganzer Atlas");
define('LangAtlasButton9'               ,"Detail - Ganzer Atlas");
define('LangAtlasGenerateCompleteAtlas' ,'Generiere komplette Atlante (nicht in Internet Explorer)');
define('LangAtlasGenerateOnePage'       ,'Generiere eine Seite');
define('LangAtlasGenerationTimes'       ,"Generierung kann etwas dauern (zwischen 20min (&uuml;bersicht DinA4) und mehreren Stunden (&uuml;bersicht DinA3)).");
define('LangAtlasDataSource'            ,"(c) www.deepskylog.org - Keine Veroffentlichung ohne vorherige Genehmigung - Objekt Datenbank basierend auf Eye&Telescope - Sternen Datenbank basierend auf Tycho 2+ sowie USNO UCAC3 (Zacharia).");
define('LangAtlasDataSource1'           ,"(c) www.deepskylog.org - Keine Veroffentlichung ohne vorherige Genehmigung");
define('LangAtlasDataSource2'           ,"Objekt Datenbank basierend auf Eye&Telescope - Sternen Datenbank basierend auf Tycho 2+ sowie USNO UCAC3 (Zacharia).");
define("ObjectsSeenGraph"               ,"Objekt Typen gesehen");
$REST = "Rest";
define("GraphObservations"              ,"Beobachtungen");
define("GraphSource"                    ,"Quelle: ");
define("GraphTitle1"                    ,"Anzahl der Beobachtungen pro Jahr");
define("GraphInfo"                      ,"Info");
define("GraphObservationsTitle"         ,"Beobachtungen pro Jahr");
define("GraphObservationsType"          ,"Object Typen gesehen");
define("AtlasExample"                   ,"Nachschlagen der Atlas Seite f&uuml;r M 45");
define("ImageCatalogExample"            ,"Beispielseite f&uuml;r Abell 84");
define("ImageCatalogDescription1"       ,"DeepskyLog ist ein m&auml;chtiges Werkzeug. Sie k&ouml;nnen u.a. personalisierte Atlanten und Bildb&auml;nde erzeugen.");
define("ImageCatalogDescription2"       ,"Das Erstellen Ihres eigenen Bildbandes ist zeitaufw&auml;ndig. Um Ihnen die Arbeit zu erleichtern bieten wir einige interessante Bildb&auml;nde bereits zum Download an.");
define("ImageCatalogDescription3"       ,"Diese Bildb&auml;nde sind sehr n&uuml;tzlich f&uuml;r Teleskope mit Goto-System, bei denen Sie durch das Goto-System in die N&auml;he eines Objektes gef&uuml;hrt werden. Mittels des Bilder ist es so einfach m&ouml;glich das gesuchte Objekt zu finden.");
define("ImageCatalogDescription4"       ,"Kataloge sortiert nach Namen");
define("ImageCatalogDescription5"       ,"Kataloge sortiert nach Sternbildern");
define("ImageCatalogAbell"              ,"The Abell Planetary Nebula Catalog");
define("LangpdfOrientation"             ,"Seitenorientierung: ");
define("LangpdfOrientationPortrait"     ,"Portrait");
define("LangpdfOrientationLandscape"    ,"Landschaft");
define("LangSearchMenuItem14"           ,"Bildb&auml;nde");
define("LangSearchMenuItem13"           ,"Atlanten");
define("LangSearchMenuItem15"           ,"Formulieren");
define('LangAtlassesIntro00'            ,'DeepskyLog Atlanten');
define('LangAtlassesIntro01'            ,"<b>&Uuml;bersicht</b>s Atlanten haben Seiten mit je 20 Grad und Sternen bis zu Mag 10");
define('LangAtlassesIntro01a'           ,"<b>Nachschlage</b> Atlanten haben Seiten mit je 12 Grad und Sternen bis zu Mag 12");
define('LangAtlassesIntro01b'           ,"<b>Detail</b> Atlanten haben Seiten mit je 6 Grad und Sternen bis zu Mag 15.");
define('LangAtlassesIntro01c'           ,"Jeder Atlas zeigt an, ob f&uuml;r ein Objekt bereits eine Beobachtung in Deepskylog existiert (gestrichelt unterstrichen)<br />
                                          oder sogar eine Beobachtung von Ihnen vorliegt (personalisierte Atlanten f&uuml;r registrierte Benutzer, unterstrichen bzw. &uuml;berstrichen wenn eine Zeichnung hinzugef&uuml;gt wurde).");
define('LangAtlassesIntro02'            ,'Allgemeine Atlanten / Personalisierte Atlanten');
define('LangAtlassesIntro03'            ,'Sie k&ouml;nnen zu allgemeinen Atlanten wechseln, oder (wenn Sie angemeldet sind) zu personalisierten Atlanten.<br>
                                         - Allgemeine Atlanten sind vorgefertigt und bereit zum Download (als PDF)<br/>
                                         - Personalisierte Atlanten werden f&uuml;r Sie pers&ouml;nlich, Seite f&uuml;r Seite, (als PDF) generiert.<br /><br />
                                         Personalisierte Atlanten ben&ouml;togen etwas Zeit (f&uuml;r eine Seite) oder sehr viel Zeit (f&uuml;r komplette Atlanten).<br />
                                         Ferner ben&ouml;tigen Sie eine Software welche Ihnen die generierten Seiten zusammenf&uuml;gt.');
define('LangAtlassesIntro04'            ,'Allgemeine Atlanten');
define('LangAtlassesIntro05'            ,'W&auml;hlen Sie eines der drei Formate. Der Download erfolgt als PDF:');
define('LangAtlassesIntro06'            ,'Personalisierte Atlanten');
define('LangAtlassesIntro07'            ,"Sie k&ouml;nnen eine individuelle Seite downloaden, dabei geben Sie die Koordinaten in der Ecke oben-links vor,<br />
                                         oder Sie k&ouml;nnen alle Seiten der kompletten Hemisphere downloaded.");

define('LangDownloadFormsIntro00'       ,'Sketch and observation forms');
define('LangDownloadFormsIntro02'       ,'Compact sketch form');
define('LangDownloadFormsIntro03'       ,'A compact sketch form that folds in half so you can do two sketches on one piece of paper. <br/>This format allows you to sketch on top of a book like your PSA.');
define('LangDownloadFormsIntro04'       ,'Big sketch form');
define('LangDownloadFormsIntro05'       ,'Utilizes the maximum amount of drawing space for your sketch. With a 17cm sketch circle and simplified details area.');
define('LangDownloadFormsIntro06'       ,'Observation log form');
define('LangDownloadFormsIntro07'       ,'If you want to jot down multiple brief observation notes one one piece of paper.');

define('LangDownloadFormsDownload'       ,'Download');

define("LangDownloadsMenuTitle"         ,"Downloads");
define("LangChangeAccountField13"       ,"Motivation");
define("LangChangeAccountField13Expl"   ,"Bitte beschreiben Sie uns kurz, warum Sie sich registrieren. Dies erm&ouml;glicht uns automatische Registrierungen zu erkennen.");
define("LangValidateAccountMessage6"     ,"Ihr Name und / oder Vorname sind nicht korrekt.");
define("LangValidateAccountMessage7"    ,"Das Feld 'Motivation' wurde nicht ausgef&uuml;llt.");
define("LangAddSessionField12"          ,"Bild");
define("LangAddSessionField12Expl"      ,"Ein Bild der Sitzung. (z.B. des Beobachtungsortes, Wetters, Sattelitenbild, etc.)");

// This is version 4.2
define("LangChangeSessionButton"        ,"&Uuml;bernehme Sitzung");
define("LangSessionNoResults"           ,"Keine Sitzung verf&uuml;gbar f&uuml;r ");
define("LangOverviewSessionTitle"       ,"Sitzungen von  ");
define("LangAddLocationSession"         ,"wird von DeepskyLog hinzugef&uuml;gt");
define("LangChangeSessionTitle"         ,"&Uuml;bernehme Sitzung");
define("LangValidateSessionMessage1"		,"Die Sitzung wurde von DeepskyLog entfernt.");
define("LangAddSessionField2a"					,"Anfang");
define("LangAddSessionField3a"					,"Ende");
define("LangAddSessionField4a"					,"Beobachtungsplatz");
define("LangAddSessionField5a"					,"Zus&auml;tzliche Beobachter");
define("LangAddExistingSessionTitle"    ,"W&auml;hlen Sie eine Sitzung von anderen Beobachtern aus");
define("LangAddSessionMessageTitle"     ," erzeugte eine Sitzung in der Sie Beobachter sind");
define("LangAddSessionMessage1"         ," erzeugte eine Sitzung \'");
define("LangAddSessionMessage2"         ,"\'.");
define("LangAddSessionMessage3"         ,"Eine &auml;hnliche Sitzung ist f&uuml;r Sie vorbereitet. Pr&uuml;fe ");
define("LangAddSessionMessage4"         ,"Sitzung hinzuf&uuml;gen</a> um Sitzung zu pr&uuml;fen.");
define("LangSearchMenuItem11"           ,"Meine Sitzungen");
define("LangSearchMenuItem12"           ,"Alle Sitzungen");
define("LangChangeMenuItem9"						,"Sitzungen");
define("LangAddSessionTitle"						,"Neue Sitzung hinzuf&uuml;gen");
define("LangAddSessionButton"						,"Sitzung hinzuf&uuml;gen");
define("LangDeleteSessionButton"    		,"Sitzung Entfernen");
define("LangSessionTitle1"              ,"Sitzung von");
define("LangSessionTitle2"              ," bis ");
define("LangAddSessionField1"						,"Name");
define("LangAddSessionField1Expl"				,"Wenn Sie dieses Feld leer lassen, wird DeepskyLog einen Namen aus Anfangs- und Endezeit ermitteln.");
define("LangAddSessionField2"						,"Start der Sitzung *");
define("LangAddSessionField2Expl"				,"Der Start Ihrer Sitzung.");
define("LangAddSessionField3"						,"Ende der Sitzung *");
define("LangAddSessionField3Expl"				,"Das Ende Ihrer Sitzung.");
define("LangAddSessionField4"						,"Beobachtungsplatz *");
define("LangAddSessionField4Expl"				,"Der Beobachtungsplatz Ihrer Sitzung.");
define("LangAddSessionField5"						,"Wetter");
define("LangAddSessionField5Expl"				,"Das Wetter w&auml;hrend Ihrer Sitzung.");
define("LangAddSessionField6"						,"Beobachtungsger&auml;te");
define("LangAddSessionField6Expl"				,"Kommentare zu den Beobachtungsger&auml;ten die Sie w&auml;hrend der Sitzung verwendet haben.");
define("LangAddSessionField7"						,"Kommentar");
define("LangAddSessionField7Expl"				,"Kommentar zur Sitzung.");
define("LangAddSessionField8"						,"Sprache *");
define("LangAddSessionField8Expl"				,"Sprache der Beobachtungen, die zur Sitzung geh&ouml;ren.");
define("LangAddSessionField9"						,"Beobachter *");
define("LangAddSessionField9Expl"				,"Beobachter der Sitzung. Andere Beobachter bekommen eine Benachrichtigung um eine &auml;hnliche Sitzung anzulegen.");
define("LangAddSessionField10"					,"Beobachter hinzuf&uuml;gen");
define("LangAddSessionField10Expl"			,"W&auml;hlen Sie einen Beobachter aus um Ihn/Sie zu Ihrer Sitzung hinzuzuf&uuml;gen.");
define("LangAddSessionField11"					,"Beobachter entfernen");
define("LangAddSessionField11Expl"			,"W&auml;hlen Sie einen Beobachter aus, um Ihn/Sie aus Ihrer Sitzung zu entfernen.");

// This is version 4.1
// This is version 4.1
define('LangAdminMenuItem8'							,'Sende Benachrichtigung an Alle');
define('LangAdminMenuItem7'							,'Pr&uuml;fe Objekte');

define('LangMessagePublicList1'         ,'&Ouml;ffentliche Liste angelegt ');
define('LangMessagePublicList2'         ,' von ');
define('LangMessagePublicList3'         ,'Eine neue &ouml;ffentliche Liste ist verf&uuml;gbar in DeepskyLog.<br /><br />');
define('LangMessagePublicList4'         ,'Gehe zu ');
define('LangMessagePublicList5'         ,'Sende Benachrichtigung an ');
define('LangViewMessages'               ,'Nachrichten anzeigen');
define('LangMessageNotLoggedIn'				  ,'Sie m&uuml;ssen angemeldet sein um Nachrichten zu versenden.');
define('LangMessageSubject'             ,'Betreff');
define('LangMessageSender'              ,'Sender');
define('LangMessageReceiver'						,'Empf&auml;nger');
define('LangMessageMessage'							,'Nachricht');
define('LangMessageDate'                ,'Datum');
define('LangMessageAllDeepskyLogUser'		,'Alle DeepskyLog Benutzer');
define('LangMessageBy'									,'von ');
define('LangMessageReply'               ,'Antworten');
define('LangMessageDelete'              ,'L&ouml;schen');
define('LangNoPermissionToRead'         ,'Sie haben keine Berechtigung um diese Nachricht zu &ouml;ffnen.');
define('LangMessageYourObservation'			,'Ihre Beobachtung von ');
define('LangMessageOn'									,' am ');
define('LangMessageAboutObservation'		,'&uuml;ber diese Beobachtung');
define('LangMessageWelcomeSubject'      ,'Willkommen bei DeepskyLog, ');
define('LangMessageWelcome'             ,'Willkommen bei DeepskyLog, ');
define('LangMessageWelcome1'            ,'Wir hoffen Sie haben viel Spa&szlig; bei DeepskyLog. Anbei finden Sie ein paar interessante Links f&uuml;r den Anfang :<br /><br />');
define('LangMessageWelcome2'            ,'Beobachtungsger&auml;t hinzuf&uuml;gen</a><br /><br />');
define('LangMessageWelcome3'            ,'Beobachtungsplatz hinzuf&uuml;gen</a><br />Nach der Eingabe der typischen Grenzmagnitude oder des SQM-Wertes, wird DeepskyLog die Sichtbarkeit aller Objekte berechnen! Vergessen Sie nicht einen Standard-Beobachtungsplatz anzugeben!<br /><br />');
define('LangMessageWelcome4'            ,'W&auml;hlen Sie Ihren Standard Sternenatlas und setzen Sie ein Bild f&uuml;r Ihren Benutzer.</a><br /><br />Viel Spa&szlig; bei DeepskyLog!<br /><br />Die DeepskyLog Entwickler');

// Line further down define("LangSearchMenuItem10"                             ,"Kataloge");

define('LangBuildingCatalogList'        ,'Baue Katalogliste');
define('LangClickToViewCatalogDetails'  ,'W&auml;hlen Sie eine Liste um Details zu sehen');


define("LangObjectHighestAlt","H&ouml;chste Alt.");
define("LangObjectHighestFrom","Am h&ouml;chsten von");
define("LangObjectHighestTo","Am h&ouml;chsten bis");
define("LangObjectHighestAround","Am h&ouml;chsten um");

define("LangReportObjectHighestAlt","H&ouml;chste Altitude w&auml;hrend des Jahres");
define("LangReportObjectHighestFrom","H&ouml;chste Altitude diesen Monat von");
define("LangReportObjectHighestTo","H&ouml;chste Altitude diesen Monat bis");
define("LangReportObjectHighestAround","H&ouml;chste Altitude um");

define("LangMonthStart", "Start");
define("LangMonthMid", "Mitte");
define("LangMonthEnd", "Ende");
define("LangMonthTransit", "Start");

// prior to 4.1

define('LangHideTopMenu','Kopfzeilen ausblenden');  // TO TRANSLATE
define('LangShowTopMenu','Kopfzeilen anzeigen');  // TO TRANSLATE
define('LangHideLeftMenu','Menu Struktur links ausblenden');  // TO TRANSLATE
define('LangShowLeftMenu','Menu Struktur links einblenden');  // TO TRANSLATE
define('LangInPrivateLists','In meinen Listen');
define('LangInPublicLists','In &ouml;ffentlichen Listen');
define("LangObjectShowExtraInfo","Anzeigen/Ausblenden von Zusatzinformationen...");    // TO TRANSLATE
define("LangButtonOnlyObjectDetails"      ,"Nur Objekt Details");  // TO TRANSLATE
define("LangButtonObjectDetails"          ,"Objekt Details");  // TO TRANSLATE
define("LangButtonOnlyObjectEphemerides"  ,"Nur Objekt Ephemeridien");  // TO TRANSLATE
define("LangButtonObjectEphemerides"      ,"Objekt Ephemeridien");  // TO TRANSLATE
define("LangButtonOnlyObjectObjectsNearby","Nur nahegelegene Objekte");  // TO TRANSLATE
define("LangButtonObjectObjectsNearby"    ,"Nahegelegene Objekte");  // TO TRANSLATE
define("LangButtonOnlyObjectObservations" ,"Nur Objekt Beobachtungen");  // TO TRANSLATE
define("LangButtonObjectObservations"     ,"Objekt Beobachtungen");  // TO TRANSLATE


define("ObjectDetailsShow"      ,"Objekt Details anzeigen");         // TO TRANSLATE
define("ObjectDetailsHide"      ,"Objekt Details ausblenden");         // TO TRANSLATE
define("ObjectNearbyObjectsShow","Nahegelegene Objekte anzeigen");         // TO TRANSLATE
define("ObjectNearbyObjectsHide","Nahegelegene Objekte ausblenden");         // TO TRANSLATE
define("ObjectObservationsShow" ,"Beobachtungen anzeigen");           // TO TRANSLATE
define("ObjectObservationsHide" ,"Beobachtungen ausblenden");           // TO TRANSLATE

define("LangViewActive"					,"Actif");                           // TO TRANSLATE


define("LangMonth"              ,"Monat");
define("LangAstroNight"         ,"Astronomische Nacht");
define("LangNauticalNight"      ,"Nautische Nacht");
define("LangObjectRiseSet"      ,"Objekt Auf-<br />-<br />Untergang");
define("LangObjectRiseSet2"     ,"Objekt Auf-Untergang");

define("LangpdfseriesExplain1"  ,"Kartensammlung zu einem Objekt erstellen.");
define("LangpdfseriesExplain2"  ,"Jede Kartensammlung enth&auml;lt mehrere Aufsuchkarten mit den jeweils unten angegebenen Gesichtsfeldwerten.");
define("LangpdfseriesExplain3"  ,"Jede Aufsuchkarte zeigt Sterne und Objekte bis zur unten angegebenen max. Helligkeit.");
define("LangpdfseriesExplain4"  ,"Die max. Helligkeitsfelder unten sollten soviele Eintr&auml;ge haben, wie Gesichtsfelder angegeben wurden.");
define("LangpdfseriesExplain5"  ,"Sie k&ouml;nnen die Kartensammlungen speichern und mit einem PDF Merger zusammenf&uuml;gen. Damit k&ouml;nnen Sie Ihren eigenen Sternkartenatlas erstellen.");
 define("LangpdfseriesExplain5b" ,"Sie k&ouml;nnen auch angeben, alle Kartensammlungen in einem Durchgang zu erstellen, bedenken Sie jedoch, da&szlig; dies etwas l&auml;nger zur Generierung ben&ouml;tigt. Achtun: diesen Option ist present in jedem Browser, aber nicht in Microsoft Internet Explorer."); // TO TRANSLATE: please check second phrase
define("LangpdfseriesExplain6"  ,"Vor jedem Objekt k&ouml;nnen Sie einen Datenbereich angeben. Dieser enth&auml;lt grundlegende Daten, eine Objektbeschreibung (falls verf&uuml;gbar) sowie 2 Fotos in der von Ihnen angegebenen Gr&ouml;&szlig;e (15, 30 oder 60 Bogenminuten).");
define("LangpdfseriesExplain7"  ,"Sie k&ouml;nnen einen Index nach jedem Abschnitt anlegen lassen. Dieser Index enth&auml;lt eine &uuml;bersicht &uuml;ber alle Objekte auf jeder Karte.");
define("LangpdfseriesButton"    ,"Alle generieren");
define("LangpdfseriesAddDataPage","Datenbereich hinzuf&uuml;gen");
define("LangpdfseriesWithEphemerides","mit Ephemeriden");
define("LangpdfseriesWithYearEphemerides","mit Jahresephemeriden");
define("LangpdfseriesAddIndexPage","Index hinzuf&uuml;gen");

define("LangpdfseriesObject"    ,"Objekt");
define("LangpdfseriesSize"      ,"Gr&ouml;&szlig;e");
define("LangpdfseriesFoVs"      ,"Gesichtsfelder:");
define("Langpdfseriesdsos"      ,"Objekt Helligkeit");
define("Langpdfseriesstars"     ,"Stern Helligkeit");
define("Langpdfseriesphotos"    ,"Fotos (Bogenminuten)");
define("Langpdfseriesclickok"   ,'Dr&uuml;cken Sie "Ok", nur wenn ');
define("Langpdfserieswhenfinished",' Sie wirklich fertig sind!');
define("LangpdfseriesGenerating",'Generiere ');
define("Langpdfserieschoselayout","Bitte w&auml;hlen Sie ein Layout f&uuml;r den Index.");

define("LangStoredQueries"      ,"Gespeicherte Abfragen:");
define("LangSaveAs"             ,"Speichern als...");
define("LangRemoveQuery"        ,"Entfernen");

define("LangExclude",            "Ausnahme:");
define("LangDescriptioncontains","NGC Beschreibung enth&auml;lt:");

define("LangShowAll",            'Alle anzeigen');

define("LangOn",                 "am");
define("LangFrom",               "von");
define('LangTo',                 ' bis ');

define("LangNoExcludeIfSeen",    'ohne erfolgreiche Beobachtungen');

define("ReportSunDown",          'Sonnenuntergang: ');
define("ReportNautNight",        'nautische  D&auml;mmerung: ');
define("ReportAstroNight",       'astronomische  D&auml;mmerung: ');
define("ReportMoonUp",           'Mond Aufgang: ');



define("ReportLink"               ,"Bericht");

define("ReportQueryOfObjects"     ,"Objekt &Uuml;bersicht");

define("ReportTitle"              ,"Berichtslayout f&uuml;r ");
define("ReportKnownLayouts"       ,"Bekannte Layouts");
define("ReportSaveAndGeneratePdf" ,"Speichern und PDF generieren");
define("ReportSaveAs"             ,"Speichern als...");
define("ReportDelete"             ,"L&ouml;schen");

define("ReportFieldname"                                       ,"Feldname");
define("ReportFieldlineposition"                               ,"Feld ist auf Zeile ... (0=Erste Zeile)");
define("ReportFieldxposition"                                  ,"Feld ist auf x-Position ... in Spalte");
define("ReportFieldwidth"                                      ,"Zeige Feldbreite");
define("ReportFieldStyle"                                      ,"Schriftart:Kombination von<br />i (kursiv), b (fett) and l, r or c (Ausrichtung)");
define("ReportFieldTextBefore"                                 ,"Text welcher vor dem Feld angezeigt werden soll");
define("ReportFieldTextAfter"                                  ,"Text welcher nach dem Feld angezeigt werden soll");
define("ReportFieldLegend"                                     ,"Test f&uuml;r Legende");

define("Reportpagesize"                                        ,"Seitenformat (A4/A3/LETTER/...)");
define("Reportpageorientation"                                 ,"Seitenorientierung (Landschaft/Portrait)");
define("Reportstartpagenumber"                                 ,"Erste Seitennummer");
define("Reporttop"                                             ,"Obere Rahmen Position f&uuml;r Text (y-Koordinate)");
define("Reportheader"                                          ,"Position der &Uuml;berschrift (y-Koordinate)");
define("Reportxleft"                                           ,"Position der ersten Spalte (x-Koordinate)");
define("Reportbottom"                                          ,"Untere Rahmen Position f&uuml;r Text (y-Koordinate)");
define("Reportfooter"                                          ,"Position der Fu&szlig;note (y-Koordinate)");
define("Reportxmid"                                            ,"Position der zweiten Spalte (x-Koordinate");
define("ReportfontSizeText"                                    ,"Schriftgr&ouml;&szlig;e");
define("ReportsectionBarSpace"                                 ,"ReportsectionBarSpace");
define("ReportfontSizeSection"                                 ,"Schriftgr&ouml;&szlig;e in Auswahl");
define("Reportdeltalineextra"                                  ,"Extra Zeilenumbruch");
define("ReportSectionBarSpace"                                 ,"Inverse Einr&uuml;ckung in Auswahl");
define("ReportsectionBarHeightextra"                           ,"Extra Absatzzeilengr&ouml;&szlig;e");
define("ReportdeltalineSection"                                ,"Extra Leerzeichen nach Auswahl");
define("Reportdeltaobjectline"                                 ,"Extra Abstand zwischen verschiedenen Objekten");
define("ReportSectionBarWidthbase"                             ,"Breite der Auswahl (z.B. Sternbilder)");
define("ReportShowElements"                                    ,"Zeige (t) Title, (h) hergestellt f&uuml;r, (e) Ephemeride, (p) Seitenanzahl, (l) Legende, (s) Absatzzeilen, (i) Index");
define("Reportobjectseen"                                      ,"Objekte beobachtet von Ihnen oder anderen");
define("Reportobjectlastseen"                                  ,"Objekt zuletzt gesehen am");
define("Reportshowname"                                        ,"Objektname wie in Suchanfrage (z.B. Caldwell Nummer)");
define("Reportobjectname"                                      ,"Objekt name");
define("Reportaltname"                                         ,"Alternative Objektnamen");
define("Reportobjecttype"                                      ,"Objekttyp Abk&uuml;rzungen");
define("Reportobjecttypefull"                                  ,"Objecttyp");
define("Reportobjectconstellation"                             ,"Sternbild Abk&uuml;rzung");
define("Reportobjectconstellationfull"                         ,"Sternbildname");
define("Reportobjectmagnitude"                                 ,"Objekt Helligkeit");
define("Reportobjectsurfacebrightness"                         ,"Objekt Oberfl&auml;chenhelligkeit");
define("Reportobjectradecl"                                    ,"RA und Dekl");
define("Reportobjectra"                                        ,"RA");
define("Reportobjectdecl"                                      ,"Dekl");
define("Reportobjectsizepa"                                    ,"Objektgr&ouml;&szlig;e und Positionswinkel");
define("Reportobjectdiam1"                                     ,"Objektgr&ouml;&szlig;e 1");
define("Reportobjectdiam2"                                     ,"Objektgr&ouml;&szlig;e 2");
define("Reportobjectsize"                                      ,"Objektgr&ouml;&szlig;e (Gr&ouml;&szlig;e1 x Gr&ouml;&szlig;e2)");
define("Reportobjectpa"                                        ,"Objekt Orientierung - Positionswinkel");
define("Reportobjectuseratlaspage"                             ,"Seitennummer auf welcher das Objekt im Atlas gefunden werden kann");
define("Reportobjectdescription"                               ,"Objektbeschreibung");
define("Reportobjectcontrast"                                  ,"Objekt Kontrast-Sichtbarkeitswert");
define("Reportobjectcontrastpopup"                             ,"Objekt Kontrast-Sichtbarkeitserkl&auml;rung");
define("Reportobjectcontrasttype"                              ,"Objekt Kontrast-Sichtbarkeitstyp");
define("Reportobjectoptimalmagnification"                      ,"Optimale Vergr&ouml;&szlig;erungsbeschreibung");
define("Reportobjectoptimalmagnificationvalue"                 ,"Optimaler Vergr&ouml;&szlig;erungswert");
define("Reportobjectrise"                                      ,"Objekt Aufgangszeit");
define("Reportobjectrisepopup"                                 ,"Objekt Aufgangszeit Beschreibung");
define("Reportobjecttransit"                                   ,"Objekt Transitzeit");
define("Reportobjecttransitpopup"                              ,"Objekt Transitzeit Beschreibung");
define("Reportobjectset"                                       ,"Objekt Untergangszeit");
define("Reportobjectsetpopup"                                  ,"Objekt Untergangszeit Beschreibung");
define("Reportobjectbest"                                      ,"Beste Beobachtungszeit");
define("Reportobjectbestpopup"                                 ,"Beste Beobachtungzeit Beschreibung");
define("Reportobjectmaxaltitude"                               ,"Maximale H&ouml;he w&auml;hrend der besten Beobachtungszeit");
define("Reportobjectmaxaltitudepopup"                          ,"Maximale H&ouml;he Beschreibung");
define("ReportEpehemeridesFor"                                 ,"Ephemeridien f&uuml;r");
define("ReportEpehemeridesForShow"                             ,"Ephemeridien anzeigen");
define("ReportEpehemeridesForHide"                             ,"Ephemeridien ausblenden");
define("ReportEpehemeridesIn"                                  ,"in");
define("ReportInLocalTime"                                     ," in LOKALER ZEIT !");
define("ReportImagesFor"                                       ,'Bilder f&uuml;r ');

define("AtlasPageFont"                                   ,"Schriftgr&ouml;&szlig;e f&uuml;r Atlas Seitenzahlen (6..9)");

define("LangLoadFormLayout"                              ,"Layout: ");

define("LangLoadFormLayout1"                             ,"Laden");
define("LangLoadFormLayout2"                             ,"Bitte geben Sie einen Layoutnamen ein");

define("LangSaveFormLayout1"                             ,"Speichern");
define("LangSaveFormLayout2"                             ,"Bitte geben Sie einen Layoutnamen ein");
define("LangSaveFormLayout3"                             ,"&Ouml;ffnen");
define("LangSaveFormLayout4"                             ,"L&ouml;schen");



define("profilefovmagnitude"                            ,"Standard Fov im Atlas:");
define("profilefovmagnitudeselect"                      ,"&Uuml;bersicht / Nachschlagen / Details");
define("profiledsosmagnitude"                            ,"Standard Objekt Helligkeit im Atlas:");
define("profiledsosmagnitudeselect"                      ,"&Uuml;bersicht / Nachschlagen / Details");
define("profilestarsmagnitude"                           ,"Standard Sterne Helligkeit im Atlas:");
define("profilestarsmagnitudeselect"                     ,"&Uuml;bersicht / Nachschlagen / Details");
define("profilephotosizes"                               ,"Foto Standardgr&ouml;&szlig;e:");
define("profilephotosizesselect"                         ,"Foto 1 / Foto 2");


define('LangBest'                                        ,'Beste');
define('LangToday'                                       ,'Heute');
define('LangDate'                                        ,'Datum');
define('LangCircumpolar'                                 ,' ist zirkumpolar');
define('LangDoesntrise'                                  ,' &uuml;bersteigt nicht den Horizont');
define('LangRise'                                        ,' Aufgang um ');
define('LangTransitPopup'                                ,' transit um ');
define('LangSet'                                         ,' Untergang um ');
define('LangAltitude'                                    ,' Erreicht eine H&ouml;he von ');
define('LangRistrasetOn'                                 ,' am ');
define('LangRistrasetIn'                                 ,' in ');


define('OverviewChart'                                   ,'&Uuml;bersicht');
define('LookupChart'                                     ,'Nachschlagen');
define('DetailChart'                                     ,'Detail');

define('atlasPageFoV'                                    ,'FoV:');
define('atlasPageDSLM'                                   ,'Objekte bis mag:');
define('atlasPageStarLM'                                 ,'Sterne bis mag:');


define("LangShowObjectDetails"                            ,"Zeige Objekt Details");
define("LangHideObjectDetails"                            ,"Verstecke Objekt Details");

define("LangObjectsFilter"                                ,"Marke");
define("LangObjectsFilterLocation"                        ,"Lokation");
define("LangObjectsFilterLocationExpl"                    ,"Markiere die Objekte welche nicht sichtbar sind von der ausgew&auml;hlten Lokation.");
define("LangObjectsFilterLocationOffExpl"                 ,"Entferne die Markierung der Objekte welche nicht sichtbar sind von der ausgew&auml;hlten Lokation.");
define("LangObjectsFilterDateTime"                        ,"Datum-Zeit");
define("LangObjectsFilterDateTimeExpl"                    ,"Markiere die Objekte welche nicht sichtbar sind an dem ausgew&auml;hlten Datum und Uhrzeit");
define("LangObjectsFilterDateTimeOffExpl"                 ,"Entferne die Makierung an Objekten welche nicht sichtbar sind an dem ausgew&auml;hlten Datum und Uhrzeit");



define("LangMarkAllAsRead"                                ,"Alle als gelesen markieren");
define("LangMarkUpToHereAsRead"                           ,"Bis hierher alle als gelesen markieren");

define("LangChangeAccountCopyright"                       ,"Copyright Hinweis");
define("LangChangeAccountCopyrightExpl"                   ,"Sie k&ouml;nnen einen Copyright Hinweis angeben der unterhalb ihrer Beobachtungen und Zeichnungen erscheint.");


//LangCSVMessage3 (SQM) en nog enkele andere lijnen daarrond
//define("LangViewObserverinstrumentCount"                  ,"Aantal instrumenten");
// define("LangViewObserverChangeNameFirstname"              ,"Verander voornaam/naam");

define("LangValidateMessage1"                             ,"Alle Pflichtfelder m&uuml;ssen ausgef&uuml;llt sein!");
define("LangNoOwnColor"                                   , "Eigene Beobachtungen nicht hervorheben");
define("LangOwnColor"                                     , "Eigene Beobachtungen hervorheben");

// Text for transit
define("LangTransit"                                      ,"Transit");
define("LangMaxAltitude"                                  ,"Max H&ouml;he");

// Text for moon menu
define("LangMoonMenuTitle"                                ,"Mond");
define("LangMoonSunMenuTitle"                             ,"Mond / Sonne");
define("LangMoonMenuNewMoon"                              ,"N&auml;chster Neumond");
define("LangMoonMenuActualMoon"                           ,"Aktueller Mond:");
define("LangMoonRise"                                     ,"Aufgang");
define("LangMoonSet"                                      ,"Untergang");
define("LangMoon"                                         ,"Mond");
define("LangMoonNight"                                    ,"Nacht");
define("LangMoonSun"                                      ,"Sonne");
define("LangMoonTwilight"                                 ,"D&auml;mmerung");
define("LangMoonNaut"                                     ,"Naut.");
define("LangMoonAstro"                                    ,"Astro.");
define("LangAstronomicalTwilight"                         ,"Astronomical twilight");
define("LangNauticalTwilight"                             ,"Nautical twilight");

// text for Atlas page help
define("LangAtlasPage"                                    ,"Interaktiver Atlas");

define("LangAtlasAbbrev"                                  ,"Abk&uuml;rzungen - dr&uuml;cke A zum an- abschalten");




define("LangAtlasHelp"                                    ,"Hilfe - Dr&uuml;cken Sie H um die Hilfe an- bzw. abzuschalten");
define("LangAtlasNavigation"                              ,"Navigation: Zentrieren Sie die Seite mittels Mausclick.");
define("LangAtlasNavigation1"                             ,"&nbsp;&nbsp;&nbsp;&nbsp;&nbsp;&nbsp;&nbsp;&nbsp;&nbsp;&nbsp;&nbsp;&nbsp;oder nutzen sie die Pfeiltasten Ihrer Tastatur. " .
                                                           "Extra Tasten: Strg (minimal) - Umschalt (maximal Abstand).");
define("LangAtlasZoom"                                    ,"Zoom:&nbsp;&nbsp;&nbsp;&nbsp;&nbsp;&nbsp;&nbsp;Das Gesichtsfeld (FoV) wird am unteren Ende der Seite in Grad order Bogenminuten angezeigt.");
define("LangAtlasZoom1"                                   ,"&nbsp;&nbsp;&nbsp;&nbsp;&nbsp;&nbsp;&nbsp;&nbsp;&nbsp;&nbsp;&nbsp;&nbsp;Nutzen Sie das Mausrad zum vergr&ouml;&szlig;ern/verkleinern.");
define("LangAtlasZoom2"                                   ,"&nbsp;&nbsp;&nbsp;&nbsp;&nbsp;&nbsp;&nbsp;&nbsp;&nbsp;&nbsp;&nbsp;&nbsp;oder nutzen Sie die Pfeiltasten auf Ihrer Tastatur: " .
                                                           "Strg + Umschalt + Hoch oder Runter Pfeiltaste.");
define("LangAtlasZoom3"                                   ,"&nbsp;&nbsp;&nbsp;&nbsp;&nbsp;&nbsp;&nbsp;&nbsp;&nbsp;&nbsp;&nbsp;&nbsp;oder nutzen Sie den Nummernblock (0..9) f&uuml;r die stufenweise Vergr&ouml;&szlig;erung zwischen 1 und 40 Grad.");
define("LangAtlasZoom4"                                   ,"NOTICE:&nbsp;&nbsp;&nbsp;&nbsp;&nbsp;einige Browser belegen bereits die verwendeten Tastenk&uuml;rzel oder haben andere Tastenk&uuml;rzel");
define("LangAtlasZoom5"                                   ,"&nbsp;&nbsp;&nbsp;&nbsp;&nbsp;&nbsp;&nbsp;&nbsp;&nbsp;&nbsp;&nbsp;&nbsp;und unterst&uuml;tzen somit diese Operation nicht. Bitte nutzen Sie Ihre Maus.");

define("LangAtlasGrid"                                    ,"Gitter:&nbsp;&nbsp;&nbsp;&nbsp;&nbsp;&nbsp;&nbsp;dr&uuml;cken Sie G um das Gitter an- bzw. abzuschalten.");
define("LangAtlasLabels"                                  ,"Beschriftung:&nbsp;&nbsp;&nbsp;&nbsp;&nbsp;dr&uuml;cken Sie L um die Beschriftung an- bzw. abzuschalten.");
define("LangAtlasMagnitude"                               ,"Helligkeit:&nbsp;&nbsp;Die maximale Helligkeit der gezeigten Objekte ist am unteren Seitenrand beschrieben.");
define("LangAtlasMagnitude1"                              ,"&nbsp;&nbsp;&nbsp;&nbsp;&nbsp;&nbsp;&nbsp;&nbsp;&nbsp;&nbsp;&nbsp;&nbsp;Dr&uuml;cke Umschalt + M um mehr lichtschwache Objekte zu sehen, oder m um weniger lichtschwache (oder nur helle) Objekte zu sehen.");
define("LangAtlasMagnitude2"                              ,"&nbsp;&nbsp;&nbsp;&nbsp;&nbsp;&nbsp;&nbsp;&nbsp;&nbsp;&nbsp;&nbsp;&nbsp;Dr&uuml;cke Strg + M f&uuml;r die maximale Helligkeit.");
define("LangAtlasMagnitude3"                              ,"&nbsp;&nbsp;&nbsp;&nbsp;&nbsp;&nbsp;&nbsp;&nbsp;&nbsp;&nbsp;&nbsp;&nbsp;Die maximale Helligkeit der gezeigten Objekte ist am unteren Seitenrand beschrieben.");
define("LangAtlasMagnitude4"                              ,"&nbsp;&nbsp;&nbsp;&nbsp;&nbsp;&nbsp;&nbsp;&nbsp;&nbsp;&nbsp;&nbsp;&nbsp;Dr&uuml;cke Umschalt + M um mehr lichtschwache Objekte zu sehen, oder m um weniger lichtschwache (oder nur helle) Objekte zu sehen.");
define("LangAtlasMagnitude5"                              ,"&nbsp;&nbsp;&nbsp;&nbsp;&nbsp;&nbsp;&nbsp;&nbsp;&nbsp;&nbsp;&nbsp;&nbsp;Die maximale Helligkeit der gezeigten Objekte ist am oberen Seitenrand beschrieben.");

define("LangAtlasObjects"                                 ,"Objekte:&nbsp;&nbsp;&nbsp;&nbsp;Die Beschriftungen am Objekte zeigen den gebr&auml;uchlisten Objektnamen");
define("LangAtlasObjects1"                                ,"&nbsp;&nbsp;&nbsp;&nbsp;&nbsp;&nbsp;&nbsp;&nbsp;&nbsp;&nbsp;&nbsp;&nbsp;Clicken Sie auf das Objekt um die Objektseite in DeepskyLog zu sehen.");
define("LangAtlasObjects2"                                ,"&nbsp;&nbsp;&nbsp;&nbsp;&nbsp;&nbsp;&nbsp;&nbsp;&nbsp;&nbsp;&nbsp;&nbsp;Die Objektfarben zeigen Ihnen an, ob Sie das Objekt schon sehen haben: rot = nicht gesehen, gelb = von anderen gesehen, gr&uuml;n = von Ihnen gesehen.");
define("LangAtlasObjects3"                                ,"&nbsp;&nbsp;&nbsp;&nbsp;&nbsp;&nbsp;&nbsp;&nbsp;&nbsp;&nbsp;&nbsp;&nbsp;Die Linien geben Ihnen vergleichs Informationen: keine Linie = nicht gesehen, gepunktete Linie = von anderen gesehen,");
define("LangAtlasObjects4"                                ,"&nbsp;&nbsp;&nbsp;&nbsp;&nbsp;&nbsp;&nbsp;&nbsp;&nbsp;&nbsp;&nbsp;&nbsp;Linie unterhalb = von Ihnen gesehen, Linie oberhalb = gesehen und gezeichnet von Ihnen.");
define("LangAtlasObjects5"                                ,"&nbsp;&nbsp;&nbsp;&nbsp;&nbsp;&nbsp;&nbsp;&nbsp;&nbsp;&nbsp;&nbsp;&nbsp;Bewegen Sie die Maus &uuml;ber die Beschriftung um mehr Informationen zu erhalten.");

define("LangAtlasCursor"                                  ,"Cursor:&nbsp;&nbsp;&nbsp;&nbsp;&nbsp;Die Cursor Koordinaten werden am unteren Seitenrand angezeigt.");

define("LangAtlasPrint"                                   ,"Drucken:&nbsp;&nbsp;&nbsp;&nbsp;&nbsp;&nbsp;Dr&uuml;cke p um die Seite als PDF zu drucken.");

define("LangAtlasCredit"                                  ,"Credit:&nbsp;&nbsp;&nbsp;&nbsp;&nbsp;Sterndaten wurden durch Tycho2+ zur Verf&uuml;gung gestellt");
define("LangAtlasWhatsnext"                               ,"Version:&nbsp;&nbsp;&nbsp;&nbsp;&nbsp;Diese Seite wird aktuell weiterentwickelt um z.B. Sternbilder etc. anzuzeigen.");


// text for fstOffset
define("LangChangeAccountField12"                         ,"fstOffset");
define("LangChangeAccountField12Expl"                     ,"Ausgleich zwischen einem gemessenen SQM Wert und dem schw&auml;chsten sichtbaren Stern. ");

// Visibility for resolved open clusters
define("LangVisibilityOC1"                                ,"Sehr auff&auml;lliger, besonders sch&ouml;ner Sternhaufen");
define("LangVisibilityOC2"                                ,"Auff&auml;lliger, sch&ouml;ner Sternhaufen");
define("LangVisibilityOC3"                                ,"Deutlich sichtbarer Sternhaufen");
define("LangVisibilityOC4"                                ,"Sternhaufen f&auml;llt kaum auf");
define("LangVisibilityOC5"                                ,"Sehr unauff&auml;llig; beim Schwenken leicht zu &uuml;bersehen");
define("LangVisibilityOC6"                                ,"Sichting fraglich; Sterndichte wie in der Umgebung");
define("LangVisibilityOC7"                                ,"Praktisch keine Sterne an der Katalogposition");

// Visibility for double stars
define("LangVisibilityDS1"                                ,"Doppelstern kann getrennt werden");
define("LangVisibilityDS2"                                ,"Doppelstern erscheint als 8");
define("LangVisibilityDS3"                                ,"Doppelstern kann nicht getrennt werden");

define("LangDetailDS1"                                    ,"Gleiche Helligkeit");
define("LangDetailDS2"                                    ,"Sch&ouml;nes Umfeld");
define("LangDetailDS3"                                    ,"component 1");
define("LangDetailDS4"                                    ,"component 2");
define("LangDetailDSColor1"                               ,"weiss");
define("LangDetailDSColor2"                               ,"rot");
define("LangDetailDSColor3"                               ,"orange");
define("LangDetailDSColor4"                               ,"gelb");
define("LangDetailDSColor5"                               ,"gr&uuml;n");
define("LangDetailDSColor6"                               ,"blau");

$atlasPageText=array(
       'atlasPageUpBtnTxt'                               =>"Seite n&ouml;rdlich",
       'atlasPageSmallUpBtnTxt'                          =>"Bereich n&ouml;rdlich",
       'atlasPageDownBtnTxt'                             =>"Seite s&uuml;dlich",
       'atlasPageSmallDownBtnTxt'                        =>"Bereich s&uuml;dlich",
       'atlasPageLeftBtnTxt'                             =>"Seite &ouml;stlich",
       'atlasPageSmallLeftBtnTxt'                        =>'Bereich &ouml;stlich',
       'atlasPageRightBtnTxt'                            =>'Seite westlich',
       'atlasPageSmallRightBtnTxt'                       =>'Bereich westlich',
       'atlasPageZoomInBtnTxt'                           =>'Vergr&ouml;&szlig;ern',
       'atlasPageZoom1BtnTxt'                            =>'Vergr&ouml;&szlig;ern um 1&deg;',
       'atlasPageZoom2BtnTxt'                            =>'Vergr&ouml;&szlig;ern um 2&deg;',
       'atlasPageZoomOutBtnTxt'                          =>'Verkleinern',
       'atlasPageObjectTxt'                              =>'Objekt',
       'atlasPageTypeTxt'                                =>'Typ',
       'atlasPageConsTxt'                                =>'Sternbild',
       'atlasPageSeenTxt'                                =>'Gesehen',
       'atlasPageMagnTxt'                                =>'Hellig.',
       'atlasPageSubrTxt'                                =>'Oberfl. Hellig.',
       'atlasPageDiamTxt'                                =>'Ausma&szlig;e',
       'atlasPageDone'                                   =>'Dr&uuml;cke H f&uuml;r Hilfe - A f&uuml;r Abk&uuml;rzungen - P f&uuml;r Drucken - O f&uuml;r &Uuml;bersichtskarte - Z f&uuml;r Aufsuchkarte - D f&uuml;r Detailkarte',
       'atlasPageObjectsFetching'                        =>'Lade Objektdaten bis zur Helligkeit ...',
       'atlasPageStarsFetching'                          =>'Lade Sterndaten bis zur Helligkeit ...',
       'atlasPageFoV'                                    =>'FoV:',
       'atlasPageDSLM'                                   =>'Objekte bis mag:',
       'atlasPageStarLM'                                 =>'Sterne bis mag:'

);





define("LangGeneralObservations"													,"Beobachtungen");
define("LangGeneralObservation" 													,"Beobachtung");

define("LangIndexPleaseWait"															,"Bitte warten Sie einen Moment w&auml;hrend die Daten geladen werden...");

define("LangTitlecomets_result_query_objects"       			,"Suche nach Kometen Ergebnisse");
define("LangTitlecomets_result_query_observations"  			,"Suche nach Kometen Beobachtungen");

define("LangTitleview_observer_catalog"  									,"Katalog &Uuml;bersicht");
define("LangTitlerank_observers"         									,"Beobachter &Uuml;bersicht");

define("LangException000"																	,"Es trat ein Fehler auf. Bitte kontaktieren Sie die Entwickler mit dieser Nachricht.");
define("LangException001"																	,"Sie m&uuml;ssen als Administrator angemeldet sein um diese Funktion auszuf&uuml;hren.");
define("LangException002"																	,"Sie m&uuml;ssen sich anmelden um Ihre Beobachtungspl&auml;tze oder Zubeh&ouml;r zu &auml;ndern.");
define("LangException002b"																,"Sie m&uuml;ssen sich anmelden um eine Beobachtung zu best&auml;tigen.");
define("LangException002c"																,"Sie m&uuml;ssen sich anmelden um eine Beobachtung anzulegen.");
define("LangException003"																	,"Sie m&ouml;chten ein nicht spezifiziertes Okular &auml;ndern. Bitte kontaktieren Sie die Entwickler mit dieser Fehlermeldung.");
define("LangException003b"																,"Sie m&ouml;chten ein nicht spezifiziertes Okular anzeigen. Bitte kontaktieren Sie die Entwickler mit dieser Fehlermeldung.");
define("LangException004"																	,"Sie m&ouml;chten ein Okular &auml;ndern, welches Ihnen nicht zugeordnet ist. Bitte kontaktieren Sie die Entwickler mit dieser Fehlermeldung.");
define("LangException005"																	,"Sie m&ouml;chten einen nicht spezifizierten Filter &auml;ndern. Bitte kontaktieren Sie die Entwickler mit dieser Fehlermeldung.");
define("LangException005b"																,"Sie m&ouml;chten einen nicht spezifizierten Filter anzeigen. Bitte kontaktieren Sie die Entwickler mit dieser Fehlermeldung.");
define("LangException006"																	,"Sie m&ouml;chten einen Filter &auml;ndern, welcher Ihnen nicht zugeordnet ist. Bitte kontaktieren Sie die Entwickler mit dieser Fehlermeldung.");
define("LangException007"																	,"Sie m&ouml;chten ein nicht spezifiziertes Beobachtungsger&auml;t &auml;ndern. Bitte kontaktieren Sie die Entwickler mit dieser Fehlermeldung.");
define("LangException007b"																,"Sie m&ouml;chten ein nicht spezifiziertes Beobachtungsger&auml;t anzeigen. Bitte kontaktieren Sie die Entwickler mit dieser Fehlermeldung.");
define("LangException008"																	,"Sie m&ouml;chten ein Beobachtungsger&auml;t &auml;ndern, welches Ihnen nicht zugeordnet ist. Bitte kontaktieren Sie die Entwickler mit dieser Fehlermeldung.");
define("LangException009"																	,"Sie m&ouml;chten eine nicht spezifizierte Linse &auml;ndern. Bitte kontaktieren Sie die Entwickler mit dieser Fehlermeldung.");
define("LangException009b"																,"Sie m&ouml;chten eine nicht spezifizierte Linse anzeigen. Bitte kontaktieren Sie die Entwickler mit dieser Fehlermeldung.");
define("LangException010"																	,"Sie m&ouml;chten eine Linse &auml;ndern, welche Ihnen nicht zugeordnet ist. Bitte kontaktieren Sie die Entwickler mit dieser Fehlermeldung.");
define("LangException011"																	,"Sie m&ouml;chten einen nicht spezifizierten Beobachtungsplatz &auml;ndern. Bitte kontaktieren Sie die Entwickler mit dieser Fehlermeldung.");
define("LangException011b"																,"Sie m&ouml;chten einen nicht spezifizierten Beobachtungsplatz anzeigen. Bitte kontaktieren Sie die Entwickler mit dieser Fehlermeldung.");
define("LangException012"																	,"Sie m&ouml;chten einen Beobachtungsplatz &auml;ndern, welcher Ihnen nicht zugeordnet ist. Bitte kontaktieren Sie die Entwickler mit dieser Fehlermeldung.");
define("LangException013"																	,"Sie m&ouml;chten einen Beobachtungsplatz suchen. Leider ist keiner definiert.");
define("LangException014"																	,"Sie m&ouml;chten einen Beobachtungsplatz suchen. Leider ist kein Land hierzu definiert.");
define("LangException015b"																,"Sie m&ouml;chten einen nicht spezifizierten Beobachter anzeigen. Bitte kontaktieren Sie die Entwickler mit dieser Fehlermeldung.");
define("LangException016"																	,"Sie m&ouml;chten ein nicht spezifiziertes Objekt anzeigen. Bitte kontaktieren Sie die Entwickler mit dieser Fehlermeldung.");
define("LangException016b"																,"Sie m&ouml;chten ein Objekt anzeigen, welches unbekannt ist. Bitte kontaktieren Sie die Entwickler mit dieser Fehlermeldung.");

define("LangCounter"																			,"Z&auml;hler");
define("LangMenuExpand"																		,"Menu aufklappen");
define("LangMenuCollapse"																	,"Menu zusammenklappen");

define("DreyerDescriptionLink"														,"https://github.com/DeepskyLog/DeepskyLog/wiki/Dreyer-Descriptions");
define("OpenClustersLink"                                 ,"https://github.com/DeepskyLog/DeepskyLog/wiki/Sternhaufen");

define("LangYouAreHere"																		,"Sie sind hier:");
define("LangHome"																					,"Startseite");
define("LangBecomeMember"																	,"Mitglied werden");
define("LangSearch"																				,"Suchen");
define("LangQuickSearch"																	,"Schnell Suchen");
define("LangContact"																			,"Kontakt");
define("LangDeepskyLogModules"														,"Deepskylog Module");
define("LangWelcome"																			,"Willkommen&nbsp;in&nbsp;dem&nbsp;");
define("LangWelcome1"																			,"&nbsp;Modul&nbsp;");
define("LangWelcome2"																			,"Sie&nbsp;sind&nbsp;angemeldet&nbsp;als&nbsp;");
define("LangWelcome3"																			,"Sie&nbsp;sind&nbsp;nicht&nbsp;angemeldet&nbsp;");
define("LangWelcome4"																			,"Module: ");
define("LangWelcome5"																			,"Ihr Benutzer ist auf der Warteliste zur Freischaltung.");
define("LangManage"																				,"Verwalten...");
define("LangManageDots"																		,"Verwalten...");

define("LangAccountSubscribed1"														,"Ihr DeepskyLog Benutzer wurde angelegt.<br />");
define("LangAccountSubscribed2"														,"Einer unserer Administratoren wird Ihre Anmeldung bald pr&uuml;fen.<br />");
define("LangAccountSubscribed3"														,"Sie werden eine eMail Best&auml;tigung erhalten sobald dies geschehen ist.<br />");
define("LangAccountSubscribed4"														,"Bitte bedenken Sie, da&szlig; DeepskyLog die Arbeit einiger weniger Freiwilliger ist,<br />");
define("LangAccountSubscribed5"														,"und das es bis zu einem Tag dauern kann bis Ihre Anmeldung gepr&uuml;ft wurde.<br />");
define("LangAccountSubscribed6"														,"Sehr selten kommt es vor, da&szlig; alle Administratoren mit astronomischen Beobachtungen besch&auml;ftigt sind f&uuml;r eine Woche.<br />");
define("LangAccountSubscribed7"														,"Normalerweise gibt es dann aber eine Backup Person in diesen F&auml;llen.<br />");
define("LangAccountSubscribed8"														,"Wenn ihre Anmeldung nicht gepr&uuml;ft wurde nach 24 Stunden, bitte senden Sie eine eMail an<br />");
define("LangAccountSubscribed9"														,"developers at deepskylog.be um sicherzugehen.");


define("LangValidateSubject"															,"DeepskyLog - Registration erfolgreich");
define("LangValidateAdmin"																,"Einer der Administratoren hat Ihnen Administrator Rechte gegeben.");
define("LangValidateMail1"																,"Liebe(r) ");
define("LangValidateMail2"																,"Ihr Benutzer f&uuml;r DeepskyLog wurde genehmigt.<br /><br />Sie k&ouml;nnen sich nun mit Ihrem Benutzer Name ");
define("LangValidateMail2b"                               ," und Passwort auf DeepskyLog einloggen.");
define("LangValidateMail2c"                               ,"Genie&szlig;en Sie mit <a href=\"http://www.deepskylog.de/\">DeepskyLog</a>.");
define("LangValidateMail3"																,"Viele Gr&uuml;&szlig;e,<br /><br />Das DeepskyLog Team");


define("LangObjectYSeen"																	,"Objekt bereits von mir beobachtet");
define("LangObjectYDSeen"																	,"Objekt bereits von mir beobachtet and sketched");
define("LangObjectXSeen"																	,"Objekt bereits von Anderen beobachtet (aber nicht bei mir)");
define("LangObjectNSeen"																	,"Objekt hat noch keine Beobachtung in DeepskyLog");
define("LangBack"																					,"Zur&uuml;ck");

define("LangNoPartOfsBrackets"														," (kein Teil von Objekten)");
define("LangOrPartOfs"																		," Teil von Objekten ");

define("LangShowWithoutPartOfs"														,"Zeige ohne Teile von Objekten");
define("LangShowWithPartOfs"															,"Zeige mit Teilen von Objekten");

define("LangShowAllLanguages"															,"Zeige alle Sprachen");
define("LangShowInterfaceLanguage"												,"Nur Beobachtungen in Deutsch");
define("LangShowMyLanguages"															,"Nur Beobachtungen in meiner (Profil) Sprache");
define("LangAllLanguagesShown"														,"Alle Sprachen");
define("LangSelectedLanguagesShown"												,"Nur ausgew&auml;hlte Sprachen");

define("LangItemsPerPage"																	,"Eintr&auml;ge pro Seite");

// common/entryexit/instructions
define("LangInstructionsNoObjectFound"										,"Kein entsprechendes Objekt gefunden f&uuml;r ");

// content/result_query_observations.php

define("LangResultPrevious"																,"Vorheriges");
define("LangResultNext"																		,"N&auml;chstes");

define("LangDetails"																			,"Details");
define("LangDrawing"																			,"Zeichne");

// content/confirm.php

define("LangRegisterTitle"																,"Registrationsbest&auml;tigung");
define("LangRegisterNotify"																,"Vielen Dank! Ihr Daten wurden an die Administratoren gesendet.<br />Sie werden eine Best&auml;tigung per eMail erhalten sobald ihre Registration best&auml;tigt wurde.");

// Google Maps

define("LangGooglemaps"																		,"Klicken sie auf die Karte um den Ort auf Google Maps zu sehen");

// Tooltips

define("LangSortOn"																			  ,"Sortieren &uuml;ber ");
define("LangSortOnAsc"																		,"Sortiere aufsteigend ");
define("LangSortOnDesc"																		,"Sortiere absteigend");

//ToList
define("LangList"                                         ,"Die Liste");
define("LangToListList"																		,"Die Liste \"");
define("LangToListActivation1"														,"\" ist aktiviert.");
define("LangToListActivation2"														,"");
define("LangToListExists"																	,"\" existiert bereits.");
define("LangToListNotExists"															,"\" existiert nicht.");
define("LangToListAdded"																	,"\" wurde hinzugef&uuml;gt.");
define("LangToListRenamed"																,"The list is renamed in \"");
define("LangToListAddNew"																	,"Neue Liste: ");
define("LangToListAdd"																		,"Hinzuf&uuml;gen");
define("LangToListRename"																	,"Umbenennen");
define("LangToListEmpty"																	,"Liste l&Ouml;schen");
define("LangToListMyLists"																,"Meine Listen: ");
define("LangToListMyListsView"														,"Bearbeiten");
define("LangToListMyListsRemove"													,"Liste entfernen");
define("LangToListMyListsAddLongestObsDescription"				,"Add observation (longest)");                                // To translate
define("LangToListMyListsAddedLongestObsDescription"		  ,"Observations added (longest)");
define("LangToListMyListsRemoveObsDescription"		     		,"Remove observations");
define("LangToListMyListsRemovedObsDescription"		        ,"Observations removed");
define("LangToListRemovePageObjectsFromList"							,"Objekte auf dieser Seite von Liste entfernen.");
define("LangToListRemovePageObjectsFromListText"					,"R");
define("LangToListEmptyList"															,"Die Liste ist leer.");
define("LangToListRemoved"																,"Liste entfernt: ");
define("LangToListEmptied"																,"Liste geleert: ");
define("LangToListMoved1"																	,"Das Objekt ");
define("LangToListMoved2"																	," wurde in der Liste nach unten verschoben ");
define("LangToListMoved3"																	," wurde in der Liste nach oben verschoben ");
define("LangToListMoved4"																	,"Objekt eine Position nach vorne verschieben.");
define("LangToListMoved5"																	,"Objekt eine Position nach hinten verschieben.");
define("LangToListMoved6"																	,"Objekt an einen bestimmten Platz in der Liste verschieben.");
define("LangToListMoved7"																	,"Das Objekt wurde verschoben ");
define("LangToListObjectRemoved"													," wurde von der Liste entfernt ");
define("LangToListPageRemoved"														,"Die Objekte wurden von der Liste entfernt.");
define("LangToListRemoveObjectFromList"										,"Objekt aus der Liste entfernen.");
define("LangToListPopupTitle"															,"Verschiebe das Objekt nach:");
define("LangToListImport"																	,"Importiere Daten");
define("LangInvalidCSVListFile"														,"Ung&uuml;ltige Datenliste.");
define("LangListImportError1"															,"Sie m&uuml;ssen angemeldet sein um eine Liste zu importieren.");
define("LangListImportError2"															,"Sie m&uuml;ssen eine eigene Liste selektieren um in diese zu importieren.");
define("LangCSVListError1"																,"Fehler w&auml;hrend des Imports.");
define("LangCSVListError2"																,"Unbekannte Objekte:");
define("LangToListListBy"																	,"Liste von: ");

// List menu
define("LangListManage"																		,"Listen");
define("LangListActivate"																	,"Aktivieren");
define("LangListOnlyMembers"															,"Listen sind nur f&uuml;r registrierte Benutzer verf&uuml;gbar.");

// Quickpick menu
define("LangQuickPickHelp"																,"Geben Sie den Namen des Objektes an (z.B.: 'NGC&nbsp;7000', 'Mel 20' oder auch 'Ring&nbsp;Nebel'), oder brauchen Sie die % wildcard karakter (z.b. M&nbsp;%).");
define("LangQuickPickTitle"																,"Schnellauswahl");
define("LangQuickPickSearchObject"												,"Objektsuche");
define("LangQuickPickSearchObservations"									,"Beobachtungssuche");
define("LangQuickPickNewObservation"											,"Neue&nbsp;Beobachtung");
define("LangListsTitle"																		,"Beobachtungslist");
define("LangListsAnnouncement"														,"In der n&auml;chsten Version von DeekskyLog wird es m&ouml;glich sein, da&szlig; Beobachter ihre eigene Beobachtungsliste zusammenstellen, editieren, speichern und ausdrucken. Beobachtungslisten k&ouml;nnen erstellt werden &uuml;ber die Position des Objektes am Himmel, den Typ des Objektes, ob das Objekt bereits beobachtet wurde, usw.");
define("LangMailtoTitle"																	,"Feedback");
define("LangMailtoLink"																		,"<a href=\"mailto:&#100;&#101;v&#101;lop&#101;rs&#64;&#100;&#101;&#101;pskylog.&#98;&#101;\">Feedback</a>");

// deepsky/content/view_object
define("LangObjectNewName"																,"Neuer Name");
define("LangObjectNewAltName"															,"Neuer alternativer Name");
define("LangObjectRemoveAltNameName"											,"Entferne den alternativen Name");
define("LangObjectNewPartOf"															,"Neuer Teil von");
define("LangObjectRemovePartOf"														,"Entferne Teil von");
define("LangObjectRemoveAndReplaceObjectBy"								,"Entferne das Objekt und l&ouml;sche Beobachtungen des Objektes");
define("LangObjectSetRA"																	,"Setze RA (Stundenformat: 1.50 f&uuml;r 1h30m)");
define("LangObjectSetDECL"																,"Setze Dekl (Format: 25.50 f&uuml;r 25&deg;30')");
define("LangObjectSetCon"																	,"Setze Sternbild (Drei Gro&szlig;buchstaben Abk&uuml;rzung!)");
define("LangObjectSetType"																,"Setze Typ (F&uuml;nf Gro&szlig;buchstaben Abk&uuml;rzung!)");
define("LangObjectSetMag"																	,"Setze Helligkeit");
define("LangObjectSetSUBR"																,"Setze Fl&auml;chenhelligkeit");
define("LangObjectSetDiam1"																,"Setze Durchmesser 1 (Sekunden!)");
define("LangObjectSetDiam2"																,"Setze Duchmesser 2 (Sekunden!)");
define("LangObjectSetPA"																	,"Setze Positionswinkel");
define("LangEditObjectDescription"												,"Beschreibung bearbeiten");


// content/change_account.php

define("LangChangeAccountField1"													,"Name");
define("LangChangeAccountField1Expl"											,"So werden Sie sich anmelden");
define("LangChangeAccountField2"													,"Email adresse");
define("LangChangeAccountField2Expl"											,"Ihre eMail Adresse bleibt geheim und wird vertraulich behandelt");
define("LangChangeAccountField3"													,"Vorname");
define("LangChangeAccountField3Expl"											,"");
define("LangChangeAccountField4"													,"Name");
define("LangChangeAccountField4Expl"											,"");
define("LangChangeAccountField5"													,"Passwort");
define("LangChangeAccountField5Expl"											,"Dies ist nicht das Passwort Ihres eMail Zugangs!");
define("LangChangeAccountField6"													,"Passwort Best&auml;tigung");
define("LangChangeAccountField6Expl"											,"");
define("LangChangeAccountField7"													,"Standard Beobachtungsplatz");
define("LangChangeAccountField7Expl"											,"Neuen Beobachtungsplatz anlegen");
define("LangChangeAccountField8"													,"Standard Beobachtungsger&auml;t");
define("LangChangeAccountField8Expl"											,"Neues Beobachtungsger&auml;t anlegen");
define("LangChangeAccountField9"													,"Standard Atlas");
define("LangChangeAccountLanguage"												,"Standard Sprache");
define("LangChangeAccountLanguageExpl"										,"Die Sprache f&uuml;r DeepskyLog");
define("LangChangeAccountObservationLanguage"							,"Standard Sprache f&uuml;r Beobachtungen");
define("LangChangeAccountObservationLanguageExpl"					,"Die Standard Sprache um Beobachtungen einzugeben");
define("LangChangeVisibleLanguages"												,"Sprache f&uuml;r Beobachtungen");
define("LangChangeVisibleLanguagesExpl"										,"Definieren Sie, welche Sprache Sie in den Beschreibungen sehen wollen");
define("LangChangeAccountPicture"													,"Profilbild &auml;ndern");
define("LangChangeAccountButton"													,"&Auml;ndern");
define("LangChangeAccountField10"													,"ICQ Beobachtercode");
define("LangChangeAccountField10Expl"											,"<a href=\"http://cfa-www.harvard.edu/icq/icq.html\" rel=\"external\">ICQ</a> Code f&uuml;r Kometen Beobachtungen");
define("LangChangeAccountField11"													,"Benutze Ortszeit");
define("LangChangeAccountField11Expl"											,"Ihre Ortszeit zur Eingabe und Abfrage von Beobachtungen");

define("LangLoginMenuTitle"																,"Anmelden");
define("LangLoginMenuTitle1"															," oder ");
define("LangLoginMenuItem1"																,"Benutzername");
define("LangLoginMenuItem2"																,"Passwort");
define("LangLoginMenuButton"															,"Anmelden");
define("LangLoginMenuRegister"														,"Registrierung");

define("LangSearchMenuTitle"															,"Zeige");
define("LangSearchMenuItem1"															,"Meine Beobachtungen");
define("LangSearchMenuItem2"															,"Alle Beobachtungen");
define("LangSearchMenuItem3"															,"Beobachtungen abfragen");
define("LangSearchMenuItem4"															,"Alle Objekte");
define("LangSearchMenuItem5"															,"Objekte abfragen");
define("LangSearchMenuItem6"															,"Beobachter");
define("LangSearchMenuItem7"															,"Beliebteste Objekte");
define("LangSearchMenuItem8"                              ,"Jahres Beobachtungen");
define("LangSearchMenuItem9"                              ,"Aktuellste Beobachtungen");
define("LangSearchMenuItem10"                             ,"Catalogs");                                                   // TO TRANSLATE
define("LangSearchAllLanguages"														,"Suche nochmal in allen Sprachen.");
define("LangSearchDetailPage"															,"Detailierte Suche.");

define("LangChangeMenuTitle"															,"Neue");
define("LangChangeMenuItem2"															,"Beobachtung");
define("LangChangeMenuItem3"															,"Beobachtungsger&auml;t");
define("LangChangeMenuItem4"															,"Beobachtungsplatz");
define("LangChangeMenuItem5"															,"Objekt");
define("LangChangeMenuItem6"															,"Okulare");
define("LangChangeMenuItem7"															,"Filter");
define("LangChangeMenuItem8"															,"Linsen");

define("LangAdminMenuTitle"																,"Administration");
define("LangAdminMenuItem1"																,"Zeige Beobachter");
define("LangAdminMenuItem2"																,"Zeige Beobachtungspl&auml;tze");
define("LangAdminMenuItem3"																,"Zeige Beobachtungsger&auml;te");
define("LangAdminMenuItem4"																,"Okulare");
define("LangAdminMenuItem5"																,"Filter");
define("LangAdminMenuItem6"																,"Linsen");

define("LangLogoutMenuTitle"															,"Abmelden");
define("LangLogoutMenuItem1"															,"Abmelden");

define("LangLocationMenuTitle"														,"Beobachtungsplatz");
define("LangInstrumentMenuTitle"													,"Beobachtungsger&auml;t");

define("LangLanguageMenuTitle"														,"Sprache");
define("LangLanguageMenuButton"														,"&Auml;ndern");

define("LangOverviewSiteTitle"														,"Beobachtungspl&auml;tze von");
define("LangAddSiteExisting"															,"Beobachtungsplatz hinzuf&uuml;gen");

define("LangOverviewEyepieceTitle"												,"Okulare von");
define("LangAddEyepieceExisting"													,"W&auml;hle die Okulardetails von der Liste");
define("LangAddEyepieceManually"													,"geben Sie das Okulare Details an");
define("LangAddEyepieceTitle"															,"Neues Okular");
define("LangAddEyepieceField1"														,"Name");
define("LangAddEyepieceField1Expl"												,"(z.B. Televue 31mm Nagler)");
define("LangAddEyepieceField2"														,"Brennweite (mm)");
define("LangAddEyepieceField2Expl"												,"z.B. 31");
define("LangAddEyepieceField3"														,"Scheinbares Gesichtsfeld (in &deg;)");
define("LangAddEyepieceField3Expl"												,"z.B. 82");
define("LangAddEyepieceField4"														,"Maximale Brennweite (in mm)");
define("LangAddEyepieceField4Expl"												,"nur f&uuml;r Zoom Okulare");
define("LangAddEyepieceButton"														,"Okular hinzuf&uuml;gen");
define("LangAddEyepieceButton2"														,"Okluar bearbeiten");
define("LangDetailEyepiece"                               ,"Okular");

define("LangOverviewLensTitle"														,"Linsen von");
define("LangOverviewLensTitle1"														,"Linsen");
define("LangViewLensName"																	,"Name");
define("LangViewLensFactor"																,"Brennweitenfaktor");
define("LangAddLensTitle"																	,"Linse hinzuf&uuml;gen");
define("LangAddLensExisting"															,"Linse hinzuf&uuml;gen");
define("LangAddLensFieldManually"													,"geben Sie die Linsen Details an");
define("LangAddLensField1"																,"Name");
define("LangAddLensField1Expl"														,"z.B. Televue 2x Barlow");
define("LangAddLensField2"																,"Faktor");
define("LangAddLensField2Expl"														,"> 1.0 f&uuml;r Barlow Linsen, < 1.0 f&uuml;r Shapley Linsen.");
define("LangAddLensButton"																,"Linse hinzuf&uuml;gen");
define("LangChangeLensButton"															,"Linse bearbeiten");
define("LangValidateLensMessage1"													,"Die Linse wurde aus Ihrer Zubeh&ouml;rliste entfernt");
define("LangValidateLensMessage2"													,"Die Linse wurde in die Datenbank aufgenommen");
define("LangValidateLensMessage3"													,"Linse hinzugef&uuml;gt");
define("LangValidateLensMessage4"													,"Linse ge&auml;ndert");
define("LangValidateLensMessage5"													,"Die Linse wurde in der Datenbank ge&auml;ndert");
define("LangDetailLens"                                   ,"Linse");

define("LangOverviewFilterTitle"													,"Filter von");
define("LangOverviewFilterTitle1"													,"Filter");
define("LangViewFilterName"																,"Name");
define("LangViewFilterType"																,"Typ");
define("LangViewFilterColor"															,"Farbe");
define("LangViewFilterWratten"														,"Wratten Nummer");
define("LangViewFilterSchott"															,"Schott Nummer");
define("LangAddFilterTitle"																,"Filter hinzuf&uuml;gen");
define("LangAddFilterExisting"														,"Filter hinzuf&uuml;gen");
define("LangAddFilterFieldManually"												,"geben Sie die Filter Details an");
define("LangAddFilterField1"															,"Name");
define("LangAddFilterField1Expl"													,"(z.B. Lumicon O-III)");
define("LangAddFilterField2"															,"Typ");
define("LangAddFilterField3"															,"Farbe");
define("LangAddFilterField4"															,"Wratten Nummer");
define("LangAddFilterField5"															,"Schott Nummer");
define("LangAddFilterButton"															,"Filter hinzuf&uuml;gen");
define("LangChangeFilterButton"														,"Filter bearbeiten");
define("LangDetailFilter"                                 ,"Filter");

define("FiltersColorLightRed"															,"Hellrot");
define("FiltersColorRed"																	,"Rot");
define("FiltersColorDeepRed"															,"Dunkelrot");
define("FiltersColorOrange"																,"Orange");
define("FiltersColorLightYellow"													,"Hellgelb");
define("FiltersColorDeepYellow"														,"Dunkelgelb");
define("FiltersColorYellow"																,"Gelb");
define("FiltersColorYellowGreen"													,"Gelb-Gr&uuml;n");
define("FiltersColorLightGreen"														,"Hellgr&uuml;n");
define("FiltersColorGreen"																,"Gr&uuml;n");
define("FiltersColorMediumBlue"														,"Mittel Blau");
define("FiltersColorPaleBlue"															,"Hellblau");
define("FiltersColorBlue"																	,"Blau");
define("FiltersColorDeepBlue"															,"Dunkelblau");
define("FiltersColorDeepViolet"														,"Violet");

define("FiltersOther"																			,"Andere Filter");
define("FiltersBroadBand"																	,"Breitbandfilter");
define("FiltersNarrowBand"																,"Schmallbandfilter");
define("FiltersOIII"																			,"O-III Filter");
define("FiltersHBeta"																			,"H beta Filter");
define("FiltersHAlpha"																		,"H alpha Filter");
define("FiltersColor"																			,"Farbfilter");
define("FiltersNeutral"																		,"Neutral Filter");
define("FiltersCorrective"																,"Korrektur Filter");

define("LangAddSiteTitle"																	,"Neuen Beobachtungsplatz anlegen");
define("LangAddSiteField1"																,"Name");
define("LangAddSiteField1Expl"														,"(z.B. Wehrheim)");
define("LangAddSiteField2"																,"Bundesland");
define("LangAddSiteField2Expl"														,"(z.B. Hessen)");
define("LangAddSiteField3"																,"Land");
define("LangAddSiteField3Expl"														,"(z.B. Deutschland)");
define("LangAddSiteField4"																,"Breitengrad");
define("LangAddSiteField4Expl"														,"(z.B.: New York 40&deg;43&#39; oder Melbourne -37&deg;49&#39;)");
define("LangAddSiteField5"																,"L&auml;ngengrad");
define("LangAddSiteField5Expl"														,"(z.B.: New York -74&deg;01&#39; oder Melbourne 144&deg;58&#39;)");
define("LangAddSiteField6"																,"Zeitzone");
define("LangAddSiteField6Expl"														,"(Stunden, positiv f&uuml;r Orte &ouml;stlich von Greenwich)");
define("LangAddSiteField7"																,"Typische maximal Magnitude");
define("LangAddSiteField7Expl"														,"(Limitierende Magnitude f&uuml;r diesen Beobachtungsplatz)");
define("LangAddSiteField8"																,"Typische Himmelsaufhellung");
define("LangAddSiteField8Expl"														,"(Wert der von einem Sky Quality Meter ermittelt wurde)");
define("LangAddSiteFieldSearchDatabase"										,"Suchen nach einem Beobachtungsplatz in der Datenbank");
define("LangAddSiteFieldOr"																,"oder");
define("LangAddSiteFieldManually"													,"legen Sie einen neuen Beobachtungsplatz an");
define("LangAddSiteButton"																,"Beobachtungsplatz anlegen");
define("LangAddSiteButton2"																,"Beobachtungsplatz &auml;ndern");
define("LangAddSiteStdLocation"														,"Als Standard Beobachtungsplatz w&auml;hlen");
define("LangDetailSite"                                   ,"Beobachtungsplatz");

define("LangSearchLocations0"															,"Suche Beobachtungsplatz");
define("LangSearchLocations1"															,"W&auml;hlen Sie ihr Land aus");
define("LangSearchLocations2"															,"Land");
define("LangSearchLocations3"															,"Wenn Ihr Land nicht in der Liste auftaucht, bitte kontakieren Sie einen Administrator, damit er Ihr Land zur Liste hinzuf&uuml;gen kann.");
define("LangSearchLocations4"															,"Geben Sie Ihren Beobachtungsplatz an");
define("LangSearchLocations5"															,"Beobachtungsplatz");
define("LangSearchLocations6"															,"Genaue Angabe (Gro&szlig;- Kleinschreibung sind egal).");
define("LangSearchLocations7"															,"Suche");

define("LangGetLocation1"																	,"Ergebnis");
define("LangGetLocation2"																	,"Klicken Sie auf ein Ergebnis, da&szlig; Ihrem Beobachtungsplatz entspricht, oder ");
define("LangGetLocation2a"																,"&auml;ndern Sie ihre Suche");
define("LangGetLocation3"																	,"Beobachtungsplatz");
define("LangGetLocation4"																	,"L&auml;ngengrad");
define("LangGetLocation5"																	,"Breitengrad");
define("LangGetLocation6"																	,"Bundesland");
define("LangGetLocation7"																	,"Land");
define("LangGetLocation8"																	,"Ihre Suche lieferte leider keine Ergebnisse.");
define("LangGetLocation9"																	,"&Auml;ndern Sie ihre Suche");
define("LangGetLocation10"																," oder ");
define("LangGetLocation11"																,"Legen Sie einen neuen Beobachtungsplatz an");

define("LangAddInstrumentTitle"														,"Neues Beobachtungsger&auml;t anlegen");
define("LangAddInstrumentField1"													,"Name");
define("LangAddInstrumentField1Expl"											,"");
define("LangAddInstrumentField2"													,"&Ouml;ffnung");
define("LangAddInstrumentField2Expl"											,"(z.B. 6 inch oder 1500mm)");
define("LangAddInstrumentField3"													,"&Ouml;ffnungsverh&auml;ltnis");
define("LangAddInstrumentField3Expl"											,"");
define("LangAddInstrumentField4"													,"Brennweite");
define("LangAddInstrumentField4Expl"											,"(z.B. 1200mm)");
define("LangAddInstrumentField5"													,"Bauart");
define("LangAddInstrumentField5Expl"											,"");
define("LangAddInstrumentField6"													,"Feste Vergr&Ouml;&szlig;erung");
define("LangAddInstrumentField6Expl"											,"Nur f&uuml;r Ferngl&auml;ser, Sucher, ...");
define("LangAddInstrumentOr"															,"oder");
define("LangAddInstrumentAdd"															,"Beobachtungsger&auml;t anlegen");
define("LangAddInstrumentStdTelescope"										,"Als Standard Teleskop w&auml;hlen");
define("LangAddInstrumentExisting"												,"Beobachtungsger&auml;t anlegen");
define("LangAddInstrumentManually"												,"Beobachtungsger&auml;t anlegen");
define("LangDetailInstrument"                             ,"Beobachtungsger&auml;t");

// content/change_instrument.php

define("LangChangeInstrumentButton"												,"Beobachtungsger&auml;t &auml;ndern");

// content/welcome.php

define("LangWelcomeTitle"															    ,"DeepskyLog");

// content/new_object.php

define("LangNewObjectTitle"															  ,"Neues Objekt anlegen");
define("LangNewObjectButton1"															,"Objekt anlegen");
define("LangCancelNewObjectButton1"												,"Hinzuf&uuml;gen abbrechen");
define("LangNewObjectSizeUnits1"													,"Bogenminuten");
define("LangNewObjectSizeUnits2"													,"Bogensekunden");
define("LangNewObjectIcqname"															,"ICQ name");
define("LangCheckName"																		,"Namen &uuml;berpr&uuml;fen");
define("LangCheckRA"																			,"Koordinaten &uuml;berpr&uuml;fen");
define("LangPossibleCandidateObjects"											,"M&ouml;gliche Kandidaten");
define("LangPossibleCandidateObjectsExplanation"					,"Bitte best&auml;tigen Sie, da&szlig; das Objekt nicht unten aufgelistet ist");
define("LangObjectNotFound"																,"Best&auml;tigen");
define("LangNewObjectPhase0"															,"F&uuml;gen Sie nur Objekte hinzu, welche nicht bereits im System sind. Geben Sie zuerst den Namen des Objektes an. ".
                             															 "Im ersten Feld geben Sie den Katalognamen an, im zweiten Feld geben Sie die Katalognummer des Objektes an (z.B.: M im ersten Feld und 1 im zweiten Feld). ");
define("LangNewObjectPhase10"															,"Bitte &uuml;berpr&uuml;fen Sie, ob das Objekt in der unten stehenden Liste auftaucht. Lassen Sie sich Zeit um die Eintr&auml;ge zu &uuml;berpr&uuml;fen. ".
                              														 "Sollte das Objekt in der Liste unten auftauchen, k&ouml;nnen Sie diesen Bereich verlassen indem Sie das Objekt anklicken. ".
                              														 "Sollte das Objekt nihct in der Liste unten auftauchen, dr&uuml;cken Sie den Bst&auml;tigungsknopf. Vorsicht! Sie m&uuml;ssen ggf. scrollen um die komplette Liste zu sehen.");
define("LangNewObjectPhase1" 															,"Geben Sie nun die Koordinaten des Objektes an: RA und Dekl. ".
                              														 "Unsere Koordinaten beziehen sich auf das Referenz Jahr 2000 (J2000).");
define("LangNewObjectPhase20"															,"Bitte &uuml;berpr&uuml;fen Sie, da&szlig; der Objektname noch nicht in der untenstehenden Liste auftaucht. Lassen Sie sich Zeit um die Eintr&auml;ge zu &uuml;berpr&uuml;fen. ".
                              														 "Sollte das Objekt in der Liste unten auftauchen, k&ouml;nnen Sie diesen Bereich verlassen indem Sie das Objekt anklicken. ".
                               														 "Sollte das Objekt nihct in der Liste unten auftauchen, dr&uuml;cken Sie den Bst&auml;tigungsknopf. Vorsicht! Sie m&uuml;ssen ggf. scrollen um die komplette Liste zu sehen.");
define("LangNewObjectPhase2" 															,"Bitte fahren Sie fort und geben Sie die Objekt Details an.".
                              														 "Wenn Sie fertig sind, best&auml;tigen Sie bitte Ihr Eingaben und dr&uuml;cken Sie den 'Neues Objekt anlegen' Knopf.");


// control/validate_object.php

define("LangValidateObjectMessage1"												,"Sie haben ein Pflichtfeld nicht ausgef&uuml;llt!");
define("LangValidateObjectMessage2"												,"Es existiert bereits ein Objekt mit diesem Namen (oder alternativem Namen)!");
define("LangValidateObjectMessage3"												,"Bitte geben Sie Katalog und Katalogindex (Nummer) an!");
define("LangValidateObjectMessage4"												,"Falscher RA Wert!");
define("LangValidateObjectMessage5"												,"Falscher Dek Wert!");
define("LangValidateObjectMessage6"												,"Falscher Positionswinkel!");
define("LangValidateObjectMessage7"												,"Sie haben keine Gr&ouml;&szlig;eneinheit angegeben!");
define("LangValidateObjectMessage8"												,"Falsches Format in der Helligkeitsangabe!");

// content/overview_objects.php

define("LangOverviewObjectsTitle"													,"&Uuml;bersicht &uuml;ber alle Objekte");
define("LangOverviewObjectsFirstlink"											,"ANFANG");
define("LangOverviewObjectsLastlink"											,"ENDE");
define("LangOverviewObjectsHeader0"												,"Nr");
define("LangOverviewObjectsHeader1"												,"Name");
define("LangOverviewObjectsHeader1bis"										,"Alternativer Name");
define("LangOverviewObjectsHeader2"												,"Sternbild");
define("LangOverviewObjectsHeader2Short"										,"Sternb.");
define("LangOverviewObjectsHeader3"												,"Mag");
define("LangOverviewObjectsHeader3b"											,"SB");
define("LangOverviewObjectsHeader4"												,"Typ");
define("LangOverviewObjectsHeader5"												,"RA");
define("LangOverviewObjectsHeader6"												,"Dekl");
define("LangOverviewObjectsHeader7"												,"Beobachtet");
define("LangOverviewObjectsHeader8"												,"Zuletzt gesehen");
define("LangOverviewObjectsHeader9"												,"Position");
define("LangOverviewObjectsHeader10"											,"Gr&ouml;&szlig;e");

// content/execute_query_objects.php

define("LangSelectedObjectsTitle"													,"&Uuml;bersicht &uuml;ber ausgew&auml;hlte Objekte");
define("LangExecuteQueryObjectsMessage1"									,"&Auml;ndern Sie ihre Suche");
define("LangExecuteQueryObjectsMessage2"									,"Ihre Suche lieferte leider keine Ergebnisse.");
define("LangExecuteQueryObjectsMessage2a"									,"&Auml;ndern Sie ihre Suche");
define("LangExecuteQueryObjectsMessage2b"									," oder ");
define("LangExecuteQueryObjectsMessage2c"									,"Anzeige aller Objekte");
define("LangExecuteQueryObjectsMessage3"									,"Sie haben die Suchmaske nicht ausgef&uuml;llt");
define("LangExecuteQueryObjectsMessage4"									,"Download Datei:");
define("LangExecuteQueryObjectsMessage4a"									,"pdf");
define("LangExecuteQueryObjectsMessage4b"									,"Namen pdf");
define("LangExecuteQueryObjectsMessage4c"									,"Detail pdf");
define("LangExecuteQueryObjectsMessage5"									,"CSV");
define("LangExecuteQueryObjectsMessage6"									,"CSV");
define("LangExecuteQueryObjectsMessage7"									,"ICQ");
define("LangExecuteQueryObjectsMessage8"									,"Argo Navis");
define("LangExecuteQueryObjectsMessage9"									,"Filter objects");
define("LangExecuteQueryObjectsMessage10"									,"&lt;OAL&gt;");
define("LangExecuteQueryObjectsMessage11"	  							,"Maps");
define("LangInvalidCSVfile"																,"Sie haben keine g&uuml;ltige CSV Datei angegeben!");
define("LangSeenDontCare"																	,"Egal");                                                          // TO TRANSLATE: should be:  All objects, seen or not
define("LangSeenByMe"																			,"Bereits von mir beobachtet");                                    // TO TRANSLATE: should be: Only objects that have been seen by me
define("LangDrawnByMe"																	  ,"Bereits von mir drawn");                                         // TO TRANSLATE: should be: Only objects that have been dawn by me
define("LangSeenSomeoneElse"															,"Bereits von Anderen beobachtet, aber nicht bei mir");
define("LangSeenByMeOrSomeoneElse"												,"Bereits beobachtet");                                            // TO TRANSLATE: should be: Only objects that have been seen
define("LangNotSeenByMeOrNotSeenAtAll"										,"Nicht von mir, oder noch &uuml;berhaupt nicht beobachtet");      // TO TRANSLATE: should be: Only objects that haven't been seen by me
define("LangNotDrawnByMe"							              			,"Nicht von mir drawn");                                           // TO TRANSLATE: should be: Only objects that haven't been drawn by me
define("LangNotSeen"																			,"Noch nicht beobachtet");                                         // TO TRANSLATE: should be: Only objects that haven't been seen
define("LangNotDrawn"																			,"Noch nicht drawn");                                              // TO TRANSLATE: should be: Only objects that haven't been drawn
define("LangDrawn"																	   		,"Drawn");                                                         // TO TRANSLATE: should be: Only objects that have been drawn
define("LangSeen"																					,"Beobachtet");
define("LangListQueryObjectsMessage1"											,"Alle Ergebnisse der Seite zur Liste hinzuf&uuml;gen");
define("LangListQueryObjectsMessage1b"										,"Alle Ergebnisse der Seite zur Liste entfernen");
define("LangListQueryObjectsMessage2"											,"&nbsp;hinzuf&uuml;gen&nbsp;zur&nbsp;Liste&nbsp;");
define("LangListQueryObjectsMessage3"											,"&nbsp;entfernen&nbsp;von&nbsp;der&nbsp;Liste&nbsp;");
define("LangListQueryObjectsMessage4"											,"Alle Ergebnisse zur Liste hinzuf&uuml;gen");
define("LangListQueryObjectsMessage5"											,"Liste aktivieren");
define("LangListQueryObjectsMessage6"											,"wurde zur Liste hinzugef&uuml;gt");
define("LangListQueryObjectsMessage7"											,"wurde von der Liste entfernt");
define("LangListQueryObjectsMessage8"											,"Das Objekt");
define("LangListQueryObjectsMessage9"											,"&nbsp;Die Objekte wurden zur Liste hinzugef&uuml;gt&nbsp;");
define("LangListQueryObjectsMessage10"										," (mit assoziierten Objekten)");
define("LangListQueryObjectsMessage11"										," (ohne assoziierte Objekte)");
define("LangListQueryObjectsMessage12"										,"Zeige keine assoziierten Objekte");
define("LangListQueryObjectsMessage13"										,"Zeige assoziierte Objekte");
define("LangListQueryObjectsMessage14"										,"Bitte geben Sie den Titel an");
define("LangListQueryObjectsMessage15"										,"DeepskyLog Objekte");
define("LangListQueryObjectsMessage16"										,"&nbsp;Die Beobachtung&nbsp;");

// content/register.php

define("LangRegisterNewTitle"															,"Registrierung");

// content/view_object.php

define("LangViewObjectTitle"															,"Objekt Details");
define("LangViewObjectField1"															,"Name");
define("LangViewObjectField2"															,"Alternativer Name");
define("LangViewObjectField2b"														,"(Enth&auml;lt)/Teil von");
define("LangViewObjectField3"															,"RA");
define("LangViewObjectField4"															,"Dekl");
define("LangViewObjectField5"															,"Sternbild");
define("LangViewObjectField6"															,"Typ");
define("LangViewObjectField7"															,"Helligkeit");
define("LangViewObjectField8"															,"Fl&auml;chenhelligkeit");
define("LangViewObjectField9"															,"Gr&ouml;&szlig;e");
define("LangViewObjectField10"														," Seite");
define("LangViewObjectField11"														,"Uranometria (Vers.2) Seite");
define("LangViewObjectField12"														,"Positionswinkel");
define("LangViewObjectField13"														,"Sky Atlas Seite");
define("LangViewObjectField14"														,"Millenium Star Atlas Seite");
define("LangViewObjectField15"														,"Taki Atlas Seite");
define("LangViewObjectField16"														,"Pocket Sky Atlas Seite");
define("LangViewObjectField17"														,"Torres B Seite");
define("LangViewObjectField18"														,"Torres BC Seite");
define("LangViewObjectField19"														,"Torres C Seite");
define("LangViewObjectField20"														,"Deepskylog Detail Landscape");
define("LangViewObjectField21"														,"Deepskylog Detail Portrait");
define("LangViewObjectField22"														,"Deepskylog Lookup Landscape");
define("LangViewObjectField23"														,"Deepskylog Lookup Portrait");
define("LangViewObjectField24"														,"Deepskylog Overview Landscape");
define("LangViewObjectField25"														,"Deepskylog Overview Portrait");
define("LangViewObjectFieldContrastReserve"								,"Kontrast Reserve");
define("LangViewObjectFieldMagnification"									,"Beste Vergr&Ouml;&szlig;");
define("LangViewObjectFieldOptimumDetectionMagnification"	,"Beste Vergr&Ouml;&szlig;erung");
define("LangViewObjectDSS"																,"Download DSS Bild");
define("LangViewObjectDSL"																,"Deepskylog Karte");
define("LangViewObjectObservations"												,"Alle Beobachtungen");
define("LangViewObjectViewNearbyObject"										,"Nahe Objekte");
define("LangViewObjectAddObservation"											,"Neue Beobachtungen");
define("LangViewObjectInexistant"													,"Dieses Objekt existiert nicht!");
define("LangViewObjectNearbyObjects"											,"Nahe Objekte: ");
define("LangViewObjectNearbyObject"												,"Nahe Objekte");
define("LangViewObjectAndNearbyObjects"										," und ");
define("LangViewObjectNoNearbyObjects"										," - es gibt keine anderen Objekte in der angegebenen Distanz");
define("LangViewObjectNearbyObjectsMore"									,"Mehr Objekte");
define("LangViewObjectNearbyObjectsLess"									,"Weniger Objekte");
define("LangViewObjectNearbyObjectsMoreLess"							,"bis zu ");
define("LangViewObjectNGCDescription"											,"Beschreibung");
define("LangViewObjectListDescription"										,"Listen Beschreibung");
define("LangViewObjectDreyerDescription"									,"NGC/IC, Dreyer Codes");

// content/view_observers.php

define("LangViewObserverTitle"														,"Beobachter Details");
define("LangViewObserverName"															,"Name");
define("LangViewObserverFirstName"												,"Vorname");
define("LangViewObserverRole"															,"Rolle");
define("LangViewObserverLastLogin"                        ,"Lestes login");
define("LangViewObserverinstrumentCount"                  ,"Anzahl der Instrumente");
define("LangViewObserverAdmin"														,"Admin");
define("LangViewObserverWaitlist"													,"Warteliste");
define("LangViewObserverUser"															,"Beobachter");
define("LangViewObserverCometAdmin"												,"Komet admin");
define("LangViewObserverValidate"													,"&Uuml;berpr&uuml;fen");
define("LangViewObserverChange"														,"&Auml;ndere Rolle");
define("LangViewObserverChangeNameFirstname"              ,"&Auml;ndere eMail / Vorname / Name");
define("LangViewObserverNumberOfObservations"							,"Anzahl der Beobachtungen");
define("LangViewObserverRank"															,"Rang");
define("LangViewObserverInexistant"												,"Dieser Beobachter existiert nicht!");
define("LangDetailObserver"                               ,"Beobachter");

// comets/content/change_object.php

define("LangChangeObject"																	,"&Auml;ndere Komet");

// content/overview_locations.php

define("LangViewLocationTitle"														,"&Uuml;bersicht &uuml;ber Beobachtungspl&auml;tze");
define("LangViewLocationLocation"													,"Beobachtungsplatz");
define("LangViewLocationProvince"													,"Bundesland");
define("LangViewLocationCountry"													,"Land");
define("LangViewLocationLongitude"												,"L&auml;ngengrad");
define("LangViewLocationLatitude"													,"Breitengrad");
define("LangViewLocationLimMag"														,"max. Mag.");
define("LangViewLocationSB"																,"SQM");
define("LangViewLocationStd"															,"Std. Beobachtungsplatz");

// content/overview_eyepieces.php

define("LangViewEyepieceTitle"														,"Okular &uuml;bersicht");
define("LangViewEyepieceName"															,"Name");
define("LangViewEyepieceFocalLength"											,"Brennweite (in mm)");
define("LangViewEyepieceMaxFocalLength"										,"Max. Brennweite (in mm)");
define("LangViewEyepieceApparentFieldOfView"							,"Scheinbares Gesichtsfeld (&deg;)");

// content/view_location.php

define("LangViewLocationTitle2"														,"Beobachtungsplatz Details");

// content/overview_instruments.php

define("LangOverviewInstrumentsTitle"											,"Beobachtungsger&auml;t von");
define("LangOverviewInstrumentsTitle1"											,"Beobachtungsger&auml;te");
define("LangOverviewInstrumentsName"											,"Name");
define("LangOverviewInstrumentsDiameter"									,"&Ouml;ffnung (mm)");
define("LangOverviewInstrumentsFD"												,"&Ouml;ffnungsverh&auml;ltnis (F/D)");
define("LangOverviewInstrumentsType"											,"Typ");
define("LangOverviewInstrumentsFixedMagnification"				,"Feste Vergr&Ouml;&szlig;erung");
define("InstrumentsNakedEye"															,"Blo&szlig;es Auge");
define("InstrumentsFinderscope"														,"Sucher");
define("InstrumentsReflector"															,"Reflektor");
define("InstrumentsRefractor"															,"Refraktor");
define("InstrumentsOther"																	,"Andere");
define("InstrumentsBinoculars"														,"Fernglas");
define("InstrumentsCassegrain"														,"Cassegrain");
define("InstrumentsSchmidtCassegrain"											,"Schmidt Cassegrain");
define("InstrumentsKutter"																,"Kutter");
define("InstrumentsMaksutov"															,"Maksutov");


// content/view_instrument.php

define("LangViewInstrumentTitle"													,"Beobachtungsger&auml;t Details");
define("LangViewInstrumentField1"													,"Name");
define("LangViewInstrumentField2"													,"&Ouml;ffnung (in mm)");
define("LangViewInstrumentField3"													,"&Ouml;ffnungsverh&auml;ltnis (F/D)");
define("LangViewInstrumentField4"													,"Brennweite");
define("LangViewInstrumentField5"													,"Typ");

// content/view_observation.php

define("LangViewObservationTitle"													,"Beobachtungsdetails");
define("LangViewObservationField1"												,"Name");
define("LangViewObservationField1b"												,"Sternbild");
define("LangViewObservationField2"												,"Beobachter");
define("LangViewObservationField3"												,"Beobachtungsger&auml;t");
define("LangViewObservationField4"												,"Beobachtungsplatz");
define("LangViewObservationField5"												,"Datum");
define("LangViewObservationField6"												,"Seeing");
define("LangViewObservationField7"												,"Schw&auml;chster Stern");
define("LangViewObservationField8"												,"Beschreibung");
define("LangViewObservationField9"												,"Zeit (UT)");
define("LangViewObservationField9lt"											,"Zeit (Ortszeit)");
define("LangViewObservationField10"												,"(Tag-Monat-Jahr)");
define("LangViewObservationField11"												,"(Stunden-Minuten)");
define("LangViewObservationField12"												,"Zeichnung");
define("LangViewObservationField13"												,"Minimale &Ouml;ffnung");
define("LangViewObservationField14"												,"Maximale &Ouml;ffnung");
define("LangViewObservationField15"												,"Helligkeitsbestimmungsmethode");
define("LangViewObservationField16"												,"Helligkeit");
define("LangViewObservationField17"												,"Helligkeits-Referenzkarte");
define("LangViewObservationField18"												,"Kondensierungsgrad");
define("LangViewObservationField18b"											,"DC");
define("LangViewObservationField19"												,"Koma");
define("LangViewObservationField20"												,"Schweif");
define("LangViewObservationField20b"											,"Schweif");
define("LangViewObservationField21"												,"Positionswinkel");
define("LangViewObservationField22"												,"Sichtbarkeit");
define("LangViewObservationField23"												,"schlechteste Bewertung");
define("LangViewObservationField24"												,"beste Bewertung");
define("LangViewObservationField25"												,"Minimum schw&auml;chster Stern");
define("LangViewObservationField26"												,"Maximum schw&auml;chster Stern");
define("LangViewObservationField27"												,"Minimum Seeing");
define("LangViewObservationField28"												,"Maximum Seeing");
define("LangViewObservationField29"												,"Sprache");
define("LangViewObservationField30"												,"Okular");
define("LangViewObservationField30Expl"										,"Okular hinzuf&uuml;gen");
define("LangViewObservationField31"												,"Filter");
define("LangViewObservationField31Expl"										,"Filter hinzuf&uuml;gen");
define("LangViewObservationField32"												,"Linse");
define("LangViewObservationField32Expl"										,"Linse hinzuf&uuml;gen");
define("LangViewObservationField33"												,"Gesch&auml;tzter Durchmesser");
define("LangViewObservationField34"												,"SQM");
define("LangViewObservationField35"												,"Sternf&ouml;rmig");
define("LangViewObservationField36"												,"Fl&auml;chig");
define("LangViewObservationField37"												,"Aufgel&ouml;st");
define("LangViewObservationField38"												,"Strukturiert");
define("LangViewObservationField39"												,"Benutzte Vergr&ouml;&szlig;erung");
define("LangViewObservationField40"												,"Cluster Typ");
define("LangViewObservationField40Expl"										,"Mehr Informationen");
define("LangViewObservationField41"												,"Ungew&ouml;hnliche Form");
define("LangViewObservationField42"												,"Teilweise nicht aufgel&ouml;st");
define("LangViewObservationField43"												,"Sterne zeigen auff&auml;lligen Kontrast z.B. in der Farbe");
define("LangViewObservationField44"												,"F&uuml;ge die Beobachtung der Liste hinzu ");

define("LangViewObservationButton1"												,"Beobachtung anlegen");
define("LangViewObservationButton2"												,"Felder l&ouml;schen");
define("SeeingExcellent"																	,"Exzellent");
define("SeeingGood"																				,"Gut");
define("SeeingModerate"																		,"Moderat");
define("SeeingPoor"																				,"Schwach");
define("SeeingBad"																				,"Sehr schwach");
define("LangViewObservationNew"														,"Neue Beobachtung anlegen");
define("LangDeleteObservation"														,"Beobachtung l&ouml;schen");
define("LangOverviewObservations"													,"Auflisten");
define("LangCompactObservations"													,"Kompakt");
define("LangCompactObservationsLO"												,"Kompakt&nbsp;LB");
define("LangOverviewObservationTitle"											,"Einzeilige &Uuml;bersicht mit Grundinformationen pro Beobachtung");
define("LangCompactObservationsTitle"											,"&Uuml;bersicht mit Grundinformationen und Beschreibung der Beobachtung");
define("LangCompactObservationsLOTitle"										,"&Uuml;bersicht mit Grundinformationen, Beschreibung der Beobachtung und Ihrer letzten Beobachtung");

// content/change_observation.php

define("LangChangeObservationTitle"												,"Beobachtung &auml;ndern");
define("LangChangeObservationButton"											,"Beobachtung &auml;ndern");

define("LangViewObservationFieldHelpDescription"					,"Wie man Objekte beschreibt (Holl&auml;ndisch)");

// view_image.php

define("LangViewDSSImageTitle"														,"DSS Bild - ");

// content/selected_observations.php

define("LangSelectedObservationsTitle"										,"&Uuml;bersicht aller Beobachtungen von ");
define("LangNoObservations"																,"Keine Beobachtungen");

// content/overview_observations.php

define("LangOverviewObservationsTitle"										,"&Uuml;bersicht aller Beobachtungen");
define("LangOverviewObservationsHeader1"									,"Objektname");
define("LangOverviewObservationsHeader2"									,"Beobachter");
define("LangOverviewObservationsHeader3"									,"Beobachtungsger&auml;t");
define("LangOverviewObservationsHeader4"									,"Datum");
define("LangOverviewObservationsHeader5"									,"(*)");
define("LangOverviewObservationsHeader6"									,"");
define("LangOverviewObservationsHeader7"									,"");
define("LangOverviewObservationsHeader5a"									,"(*) Alle Beobachtungen(AO), Meine Beobachtungen(MO), Meine aktuellsten Beobachtungen(LO) dieses Objektes &nbsp;");
define("LangOverviewObservationsHeader5b"									,"(*) Details(D) mit Zeichnung(DZ), Alle Beobachtungen(AO), Meine Beobachtungen(MO), Meine aktuellsten Beobachtungen(LO) dieses Objektes&nbsp;");
define("LangOverviewObservationsHeader8"									,"Mein&nbsp;&nbsp;LO&nbsp;&nbsp;Beobachtungsger&auml;t");
define("LangOverviewObservationsHeader9"									,"Mein&nbsp;&nbsp;LO&nbsp;&nbsp;Datum");
define("LangOverviewObservationsHeader10"										,"Instrument diameter");
define("LangOverviewObservations10"												,"Bitte geben Sie einen Namen an");
define("LangOverviewObservations11"												,"DeepskyLog Beobachtungen");
define("LangOverviewObservations12"												,"in");
define("LangOverviewObservations13"												,"mag.");
define("LangOverviewObservations14"												,"oberfl. Hellig.");
define("LangOverviewObservations15"												,"alt. Namen");
define("LangOverviewObservations16"												,"Gesehen:");

// tooltips

define("LangAO"																						,"Vergleiche diese Beobachtung mit allen Beobachtungen dieses Objektes");
define("LangAOText"																				,"AO");
define("LangLO"																						,"Vergleiche diese Beobachtung mit meiner aktuellsten Beobachtung dieses Objektes");
define("LangLOText"																				,"LO");
define("LangMO"																						,"Vergleiche diese Beobachtung mit allen meinen Beobachtungen dieses Objektes");
define("LangMOText"																				,"MO");
define("LangDetail"																				,"Details dieser Beobachtung");
define("LangDetailText"																		,"D");
define("LangDetailDrawingText"														,"Z");
define("LangPreviousObservation"													,"Vorherige Beobachtung");
define("LangNextObservation"															,"N&auml;chste Beobachtung");

define("LangIndex1"																				,"Aktuellsten 10 Beobachtungen:");

// content/new_observation.php

define("LangNewObservationTitle"													, "Neue Beobachtung anlegen");
define("LangNewObservationSubtitle1a"											,"Objekt in Datenbank suchen");
define("LangNewObservationSubtitle1abis"									," oder ");
define("LangNewObservationSubtitle1b"											,"Beobachtungen von CSV Datei importieren");
define("LangNewObservationSubtitle1c"											,"Beobachtungen von &lt;OAL&gt; (XML) Datei importieren");
define("LangNewObservationSubtitle2"											,"Pr&uuml;fen der Objekt details");
define("LangNewObservationSubtitle3"											,"Beobachtungsdetail Eingabe ");
define("LangNewObservationSubtitle3B"											,"&Auml;ndere die Beobachtungsdetails ");
define("LangNewObservationSubtitle3C"											," - ");
define("LangNewObservationButton1"												,"Objekt suche");
define("LangNewObservationField1"													,"Datum *");
define("LangNewObservationField2"													,"Zeit (UT)");
define("LangNewObservationField3"													,"Zeit (Ortszeit)");

define("LangNewObservationMonth1"													,"Januar");
define("LangNewObservationMonth2"													,"Februar");
define("LangNewObservationMonth3"													,"M&auml;rz");
define("LangNewObservationMonth4"													,"April");
define("LangNewObservationMonth5"													,"Mai");
define("LangNewObservationMonth6"													,"Juni");
define("LangNewObservationMonth7"													,"Juli");
define("LangNewObservationMonth8"													,"August");
define("LangNewObservationMonth9"													,"September");
define("LangNewObservationMonth10"												,"Oktober");
define("LangNewObservationMonth11"												,"November");
define("LangNewObservationMonth12"												,"Dezember");

define("LangNewComet1"																		,"Helligkeit");
define("LangNewComet2"																		,"Unsicher");
define("LangNewComet3"																		,"Schw&auml;cher als");
define("LangNewComet4"																		,"Vergr&ouml;&szlig;erung");
define("LangNewComet5"																		,"Helligkeitsmessungs Schl&uuml;ssel");
define("LangNewComet6"																		,"Helligkeitsschl&uuml;ssel");
define("LangNewComet7"																		,"Mehr Informationen zu den Codes");
define("LangNewComet8"																		,"Kondensierungsgrad");
define("LangNewComet9"																		,"Koma");
define("LangNewComet10"																		,"Schweifl&auml;nge");
define("LangNewComet11"																		,"Positionswinkel des Schweifs");
define("LangNewComet12"																		,"Grad");
define("LangNewComet13"																		,"Bogenminuten");

// control/validate_account.php

define("LangValidateAccountMessage1"											,"Bitte f&uuml;llen Sie all Felder aus!");
define("LangValidateAccountMessage2"											,"Falsches Passwort!");
define("LangValidateAccountMessage3"											,"Falsche eMail Adresse!");
define("LangValidateAccountEmailLine1"										,"DeepskyLog Benutzer Details: ");
define("LangValidateAccountEmailLine1bis"									,"Benutzername");
define("LangValidateAccountEmailLine2"										,"Email");
define("LangValidateAccountEmailLine3"										,"Name");
define("LangValidateAccountEmailLine4"										,"Diese eMail wurde automatisch von DeepskyLog versand");
define("LangValidateAccountEmailLine5"										,"Motivation");
define("LangValidateAccountEmailTitle"									  ,"DeepskyLog - Registrierung");
define("LangValidateAccountEmailTitleObject"							,"DeepskyLog - New Object ");
define("LangValidateAccountEmailTitleObject2"							," added during XML import");
define("LangValidateAccountEmailTitleObjectObserver"			,"by observer ");
define("LangValidateAccountMessage4"											,"Es existiert bereits ein Benutzer mit diesem Namen. Bitte w&auml;hlen Sie einen anderen Namen!");
define("LangValidateAccountMessage5"											,"Ihr Benutzer wurde erfolgreich ge&auml;ndert!");
define("LangValidateAccountMessage"												,"Nachricht");

// control/validate_observation.php

define("LangValidateObservationMessage1"									,"Sie haben ein Pflichtfeld nicht ausgef&uuml;llt!");
define("LangValidateObservationMessage2"									,"Sie haben ein ung&uuml;ltiges Datum angegeben!");
define("LangValidateObservationMessage3"									,"Sie haben ein Datum in der Zukunft angegeben!");
define("LangValidateObservationMessage4"									,"Sie haben eine ung&uuml;ltige Zeit angegeben!");
define("LangValidateObservationMessage6"									,"Bitte laden Sie nur Bilder die kleiner als 100kB sind hoch!");

// control/validate_search_object.php

define("LangValidateSearchObjectTitle1"										,"Keine Objekte gefunden!");
define("LangValidateSearchObjectMessage1"									,"Alle Felder m&uuml;ssen ausgef&uuml;llt sein!");
define("LangValidateSearchObjectMessage2"									,"Ihre Suche brachte kein Ergebnisse.");
define("LangValidateSearchObjectMessage3"									,"Neue Suche");

// control/validate_site.php

define("LangValidateSiteMessage1"													,"Alle Felder m&uuml;ssen ausgef&uuml;llt sein!");
define("LangValidateSiteMessage2"													,"Der Beobachtungsplatz wurde aufgenommen");
define("LangValidateSiteMessage3"													,"Beobachtungsplatz hinzugef&uuml;gt");
define("LangValidateSiteMessage4"													,"Beobachtungsplatz ge&auml;ndert");
define("LangValidateSiteMessage5"													,"Beobachtungsplatz in der Datenbank ge&auml;ndert");

// control/validate_eyepiece.php

define("LangValidateEyepieceMessage1"											,"Alle Felder m&uuml;ssen ausgef&uuml;llt sein!");
define("LangValidateEyepieceMessage2"											,"Das Okular wurde aufgenommen");
define("LangValidateEyepieceMessage3"											,"Okular hinzugef&uuml;gt");
define("LangValidateEyepieceMessage4"											,"Okular ge&auml;ndert");
define("LangValidateEyepieceMessage5"											,"Okular in der Datenbank ge&auml;ndert");
define("LangValidateEyepieceMessage6"											,"Das Okular wurde aus Ihrer Zubeh&ouml;rliste entfernt.");

//control/validate_filter

define("LangValidateFilterMessage2"												,"Der Filter wurde in Ihr Zubeh&ouml;r aufgenommen");
define("LangValidateFilterMessage5"												,"Der Filter wurde erfolgreich bearbeitet");
define("LangValidateFilterMessage6"												,"Der Filter wurde aus Ihrem Zubeh&ouml;r entfernt");


// control/validate_observer.php

define("LangValidateObserverMessage1"											,"Der Benutzer wurde erfolgreich hochgeladen!");
define("LangValidateObserverMessage2"											,"<br />Benutzer ge&auml;ndert.");

// error.php

define("LangErrorTitle"																		,"Fehler");

// message.php

define("LangMessageTitle"																	,"Nachricht");

// control/validate_location.php

define("LangValidateLocationMessage1"											,"Sie haben ein Pflichtfeld nicht ausgef&uuml;llt!");
define("LangValidateLocationMessage2"											,"Der Beobachtungsplatz wurde aufgenommen");
define("LangValidateLocationMessage3"											,"Der Beobachtungsplatz wurde entfernt");

// control/validate_intrument.php

define("LangValidateInstrumentMessage1"										,"Sie haben ein Pflichtfeld nicht ausgef&uuml;llt!");
define("LangValidateInstrumentMessage2"										,"Bitte geben Sie entweder die Brennweite ODER das &Ouml;ffnungsverh&auml;ltnis an (F/D)!");
define("LangValidateInstrumentMessage3"										,"Das Beobachtungsger&auml;t wurde aufgenommen!");
define("LangValidateInstrumentMessage4"										,"Das Beobachtungsger&auml;t wurde ge&auml;ndert!");
define("LangValidateInstrumentMessage5"										,"Das Beobachtungsger&auml;t wurde entfernt!");
define("LangValidateInstrumentMessage"										,"Nachricht");

// content/setup_query_objects.php

define("LangQueryObjectsTitle"														,"Objektabfrage");
define("LangQueryObjectsField1"														,"Name");
define("LangQueryObjectsField2"														,"Sternbild");
define("LangQueryObjectsField3"														,"Helligkeit schw&auml;cher als");
define("LangQueryObjectsField4"														,"Helligkeit heller als");
define("LangQueryObjectsField4Explanation"								,"");
define("LangQueryObjectsField5"														,"Fl&auml;chenhelligkeit schw&auml;cher als");
define("LangQueryObjectsField6"														,"Fl&auml;chenhelligkeit heller als");
define("LangQueryObjectsField6Explanation"								,"");
define("LangQueryObjectsField7"														,"Minimum RA");
define("LangQueryObjectsField8"														,"Maximum RA");
define("LangQueryObjectsField9"														,"Minimum Deklination");
define("LangQueryObjectsField10"													,"Maximum Deklination");
define("LangQueryObjectsField11"													,"Typ");
define("LangQueryObjectsField12"													,"Atlas Seite");
define("LangQueryObjectsField13"													,"Minimale Gr&ouml;&szlig;e");
define("LangQueryObjectsField14"													,"Maximale Gr&ouml;&szlig;e");
define("LangQueryObjectsField15"													,"Minimaler Breitengrad");
define("LangQueryObjectsField16"													,"Maximaler Breitengrad");
define("LangQueryObjectsField17"													,"Maximale Kontrast Reserve");
define("LangQueryObjectsField18"													,"Minimale Kontrast Reserve");
define("LangQueryObjectsField19"													,"Nicht in der Liste");
define("LangQueryObjectsField20"													,"Nicht in der Liste");
define("LangQueryObjectsButton1"													,"Abfrage abschicken");
define("LangQueryObjectsButton2"													,"L&ouml;sche Felder");
define("LangQueryObjectsUrano"														,"Uranometria");
define("LangQueryObjectsUranonew"													,"Uranometria (2. Version)");
define("LangQueryObjectsTaki"															,"Taki");
define("LangQueryObjectsSkyAtlas"													,"Sky Atlas");
define("LangQueryObjectsMsa"															,"Millenium Star Atlas");
define("LangQueryObjectsPsa"															,"Pocket Sky Atlas");
define("LangQueryObjectsTorresB"													,"Tritatlas B (Torres)");
define("LangQueryObjectsTorresBC"													,"Triatlas BC (Torres)");
define("LangQueryObjectsTorresC"													,"Triatlas C (Torres)");
define("LangQueryObjectsDSLDL"														,"Deepskylog Detail Landscape");
define("LangQueryObjectsDSLDP"														,"Deepskylog Detail Portrait");
define("LangQueryObjectsDSLLL"														,"Deepskylog Lookup Landscape");
define("LangQueryObjectsDSLLP"														,"Deepskylog Lookup Portrait");
define("LangQueryObjectsDSLOL"														,"Deepskylog Overview Landscape");
define("LangQueryObjectsDSLOP"														,"Deepskylog Overview Portrait");
define("LangQueryObjectsDeepskyHunter"												,"Deep Sky Hunter");
define("LangQueryObjectsInterstellarum"												,"Interstellarum Deep Sky Atlas");

define("LangQueryCometObjectsField1"											,"Minimale Helligkeit");
define("LangQueryCometOrjectsField2"											,"Maximale Helligkeit");
define("LangQueryCometObjectsField3"											,"Minimaler Grad der Kondensierung");
define("LangQueryCometObjectsField4"											,"Maximaler Grad der Kondensierung");
define("LangQueryCometObjectsField5"											,"Minimale Koma (Bogenminuten)");
define("LangQueryCometObjectsField6"											,"Maximum Koma (Bogenminuten)");
define("LangQueryCometObjectsField7"											,"Minimale Schweifl&auml;nge (Bogenminuten)");
define("LangQueryCometObjectsField8"											,"Maximale Schweifl&auml;nge (Bogenminuten)");
define("LangQueryCometObjectsField9"											,"Minimaler Positionswinkel");
define("LangQueryCometObjectsField10"											,"Maximaler Positionswinkel");

// content/top_observers.php

define("LangTopObserversTitle"														,"Aktivste Beobachter");
define("LangTopObserversHeader1"													,"Rang");
define("LangTopObserversHeader2"													,"Beobachter");
define("LangTopObserversHeader3"													,"Anzahl der Beobachtungen");
define("LangTopObserversHeader4"													,"Beobachtungen letztes Jahr");
define("LangTopObserversHeader5"													,"Messier Objekte");
define("LangTopObserversHeader5b"													,"Caldwell Objekte");
define("LangTopObserversHeader5c"													,"H400 Objekte");
define("LangTopObserversHeader5d"													,"H II Objekte");
define("LangTopObserversHeader6"													,"Andere Objekte");
define("LangTopObserversHeader7"													,"Number of drawings");
define("LangTopObserversHeader8"													,"Zeichnungen letzes Jahr");
define("LangTopObservers1"																,"Total");

// content/details_observer_messier
define("LangTopObserversMessierHeader1"										,"&Uuml;bersicht der beobachteten Messier Objekte");
define("LangTopObserversMessierHeader2"										,"Beobachtungs&uuml;bersicht");
define("LangTopObserversMessierHeader3"										,"Objekte");

// content/top_objects.php

define("LangTopObjectsTitle"															,"Beliebteste Objekte");
define("LangTopObjectsHeader1"														,"Rang");
define("LangTopObjectsHeader2"														,"Objekt");
define("LangTopObjectsHeader3"														,"Typ");
define("LangTopObjectsHeader4"														,"Sternbild");
define("LangTopObjectsHeader5"														,"Anzahl der Beobachtungen");

// new variables defined from version 1.1 onwards

// content/setup_observations_query.php

define("LangQueryObservationsTitle"												,"Beobachtungsabfrage");
define("LangQueryObservationsMessage1"										,"Nur Beobachtungen mit Zeichnungen");
define("LangQueryObservationsMessage1b"										,"ohne Zeichnungen");
define("LangQueryObservationsMessage2"										,"Beschreibung enth&auml;lt");
define("LangFromDate"																			,"Von");
define("LangTillDate"																			,"bis");
define("LangObservationQueryError1"												,"Sie haben keine Suchkriterien eingegeben!");
define("LangObservationQueryError1b"											,"Es existier kein Objekt mit diesen Suchkriterien.");
define("LangObservationOR"																,"oder");
define("LangObservationQueryError2"												,"Neue Suche");
define("LangObservationQueryError3"												,"Ansicht aller Beobachtungen");
define("LangObservationNoResults"													,"Ihre Suche lieferte keine Ergebnisse");
define("LangQueryObservationsButton1"											,"Suchen");
define("LangQueryObservationsButton2"											,"L&Ouml;sche Eingabefelder");

// remove instrument/location column
define("LangRemove"																				,"L&ouml;schen");

// content/new_observationcsv.php
define("LangCSVTitle"																			,"Beobachtungen von CSV Datei importieren");
define("LangCSVMessage1"																	,"Diese Eingabemaske erlaubt Ihnen mehrere Beobachtungen auf einmal einzugeben, indem Sie eine CSV Datei importieren (comma seperated value Datei). Dies beschleunigt das Hochladen ihrer Beobachtungen, ferner k&ouml;nnen sie alte Beobachtungen aus Drittanwendungen leichter importieren. Zu Ihrer Information: Alle Beobachtungen mit Ihrem (vollen) Namen werden importiert.");
define("LangCSVMessage2"																	,"Die CSV Datei nutzt folgendes Format: <span class=\"bold\">(NEUES FORMAT!!!)</span>");
define("LangCSVMessage3"																	,"<span class=\"bold\"><i>1-Objekt; 2-Beobachter; 3-Datum; 4-UT; 5-Beobachtungsplatz; 6-Beobachtungsger&auml;t; 7-Okular; 8-Filter; 9-Linse; 10-Seeing; 11-Schw&auml;chsterStern oder SQM; 12-Sichtbarkeit; 13-Sprache; 14-Beschreibung</i></span>");
define("LangCSVMessage4"																	,"<span class=\"bold\">Vorsicht!</span>Im Gegensatz zur Version 3.3 (und Vorg&auml;ngern) kann die Datei <span class=\"bold\">keine</span> <span class=\"underline\">Kopfzeile</span> mehr enthalten. Die erste Zeile enth&auml;lt direkt die eigentlichen Beobachtungen im angegebenen Format, wie z.B.: <br /><br />NGC 2392;John Smith;21-01-2005;20:45;Aalst;Obsession 15\";31mm Nagler;Lumicon O-III filter;Televue 2x Barlow;2;4.0;3;en;H&uuml;bsche Planetarischer Nebel mit hellem zentralen Stern!<br />M 35;John Smith;21-01-2005;20:53;Aalst;Obsession 15\";;;;2;4.0;1;en;Ungef&auml;hr 30 Mitglieder mit einigen Sternmustern.<br />...<br /><br />Seeing sollte als Zahl zwischen 1 und 5 (1=excellent, 2=gut, 3=Moderat, 4=Schwach, 5=Sehr schwach) angegeben werden.<br />Sichtbarkeit sollte als Zahl zwischen 1 und 7 (1=Sehr einfaches, auff&auml;lliges Objekt im Okular, 2=Objekt bei direktem Beobachten gut zu sehen, 3=Objekt bei direktem Beobachten zu sehen, 4=Indirektes Beobachten ist n&
ouml;tig, um das Objekt zu sehen, 5=Objekt bei indirektem Beobachten gerade noch wahrnehmbar, 6=Sichtung des Objektes sehr fraglich, 7=Objekt sicher nicht zu sehen) angegeben werden.<br />Wenn eine Beobachtung mit dem blo&szlig;en Auge gemacht wurde, sollte \"Naked Eye\" als Instrument ausgew&auml;hlt werden.<br />Sprache sollte als Kurzkennung der Sprache angegeben werden (z.B.: de f&uuml;r deutsch)");
define("LangCSVMessage5"																	,"Achtung!<br />Das Beobachtungsger&auml;t, der Beobachtungsplatz und die Objekte in der CSV-Datei sollten schon in DeepskyLog bekannt sein,
                          																 sonst erhalten Sie eine Fehlermeldung und diesen Beobachtungen wirden nicht importiert.<br />
                           																 In diesem Fall geben Sie bitte die fehlenden Daten per Hand ein und starten Sie den Import erneut bis keine Fehlermeldung mehr erscheint.<br />&nbsp;<br />
                        																   Wenn alles gut geht, erscheinen Ihre Beobachtungen in der  \"Alle Beobachtungen\" &Uuml;bersicht.");
define("LangCSVMessage6"																	,"CSV Datei f&uuml;r den Import ");
define("LangCSVMessage7"																	,"Name;AltnativName;RA;Dekl;Sternbild;Typ;Helligkeit;Oberfl&auml;schen Helligkeit;Durchmesser;Seite;Beobachtet;Last Seen");
define("LangCSVMessage7List"															,"Name(list);Name;AltnativName;RA;Dekl;Sternbild;Typ;Helligkeit;Oberfl&auml;schen Helligkeit;Durchmesser;Seite;Beobachtet;Last Seen");
define("LangCSVMessage8"																	,"Beobachtungen hinzugef&uuml;gt");
define("LangCSVMessage9"																	,"; Beobachtungen abgelehnt wegen Problemen");
define("LangCSVMessage10"																	,"; Beobachtungen abgelehnt da bereits vorhanden");
define("LangCSVError0"																		,"Der Beobachtungs Import (CSV-Datei) wurde abgebrochen");
define("LangCSVError1"																		,"Die CSV Datei konnte nicht importiert werden weil: ");
define("LangCSVError2"																		,"Folgende Objekte sind nicht in DeepskyLog verf&uuml;gbar");
define("LangCSVError3"																		,"Folgende Beobachtungspl&auml;tze sind nicht in DeepskyLog verf&uuml;gbar");
define("LangCSVError4"																		,"Folgende Beobachtungsger&auml;te sind nicht in DeepskyLog verf&uuml;gbar");
define("LangCSVError5"																		,"Die folgenden Filter sind nicht in DeepskyLog verf&uuml;gbar");
define("LangCSVError6"																		,"Die folgenden Okulare sind nicht in DeepskyLog verf&uuml;gbar");
define("LangCSVError7"																		,"Die folgenden Linsen sind nicht in DeepskyLog verf&uuml;gbar");
define("LangCSVError8"																		,"Folgende Daten konnten von DeepskyLog nicht korrekt erfasst werden");
define("LangCSVError9"																		,"Folgende Daten liegen in der Zukunft");
define("LangCSVError10"																		,"Nur die korrekten Beobachtungen wurden gelesen.<br />Sie m&uuml;ssen zuerst die oben genannten Probleme l&ouml;sen um dann den");
define("LangCSVError10a"																	,"reimport");
define("LangCSVError10b"																	," der Beobachtungen zu starten. Sie k&ouml;nnen den reimport auf die fehlerhaften Beobachtungen begrenzen, oder Sie k&ouml;nnen alle Beobachtungen reimportieren. Bereits importierte Beobachtungen werden dann nicht nochmals importiert");
define("LangCSVError10e"																	,"F&uuml;r eine Liste der fehlerhaften Beobachtungen, klicken Sie ");
define("LangCSVError10c"																	,"hier");
define("LangCSVError10d"																	,".");
define("LangCSVButton"																		,"Importieren!");
define("LangValidateCSVMessage"														,"Import der CSV Datei erfolgreich!");

// content/new_observationxml.php
define("LangXMLTitle"																			,"Importiere Beobachtungen aus XML Datei");
define("LangXMLMessage1"																	,"Diese Eingabemaske erlaubt Ihnen mehrere Beobachtungen auf einmal einzugeben, indem Sie eine OpenAstronomyLog XML Datei importieren.");
define("LangXMLMessage2"																	,"Dies beschleunigt das Hochladen ihrer Beobachtungen. Ferner k&ouml;nnen Sie Beobachtungen zwischen verschiedenen Anwendungen, die den OpenAstronomyLog XML Standard unterst&uuml;tzen (wie z.B.: <a href=\"http://observation.sourceforge.net\">Observation Manager</a>, <a href=\"http://www.eyeandtelescope.com/\">Eye&amp;Telescope</a>), austauschen.");
define("LangXMLMessage3"																	,"Bitte beachten Sie: Es werden nur Beobachtungen mit Ihrem Namen (Vor- und Nachname) hinzugef&uuml;gt. Beobachtungen die DeepskyLog bereits bekannt sind, werden ebenfalls nicht importiert.");
define("LangXMLError1"																		,"DeepskyLog unterst&uuml;tzt z. Zt. nur OpenAstronomyLog Version 2.0");
define("LangXMLError2"																		,"Keine Beobachtungen f&uuml;r Benutzer ");
define("LangXMLError2a"																		," in dieser OpenAstronomyLog Datei gefunden!");
define("LangXMLError3"																		,"Invalide XML Datei!");
define("LangXMLError4"																		,"");
define("LangXMLError5"																		,"");
define("LangXMLError6"																		,"");
define("LangXMLError7"																		,"");
define("LangXMLButton"																		,"Importieren!");
define("LangValidateXMLMessage"														,"Import der XML Daten erfolgreich!");

//List import
define("LangCSVListTitle"																	,"Beobachtungen von CSV Datei importieren");
define("LangCSVListMessage1"															,"Diese Eingabemaske erlaubt Ihnen mehrere Beobachtungen auf einmal einzugeben, indem Sie eine CSV Datei importieren (comma seperated value Datei). Dies beschleunigt das Hochladen ihrer Beobachtungen, ferner k&ouml;nnen sie alte Beobachtungen aus Drittanwendungen leichter importieren. Zu Ihrer Information: Alle Beobachtungen mit Ihrem (vollen) Namen werden importiert.");
define("LangCSVListMessage2"															,"Die CSV Datei sollte mit folgender Definition starten am ersten Linie, die n&auml;chste Linien sind Datei:");
define("LangCSVListMessage3"															,"Objekt;freies Feld;Diese Felder werden ignoriert...");
define("LangCSVListMessage4"															,"");
define("LangCSVListMessage5"															,"Achtung!");
define("LangCSVListMessage5a"															,"Die Objekte in der CSV Datei sollten bereits in der DeepskyLog Datenbank bekannt sein. Wenn dies nicht der Fall ist, erscheint eine Fehlermeldung und keines der Objekte wird imporiert!");
define("LangCSVListMessage5b"															,"Die unbekannten Objekte sollten vorher manuell hinzugef&uuml;gt werden, sollange bis keine Fehler mehr beim Import erscheinen. Wenn der Import erfolgreich ist, erscheinen die neuen Objekte in Ihrer Liste.");
define("LangCSVListMessage5c"															,"Dublikate werden eliminiert beim Import!");
define("LangCSVListMessage6"															,"CSV Datei ");
define("LangCSVListMessage7"															,"NGC 7000;NA Nebula;...");
define("LangCSVListButton"																,"Importieren!");

// content/manage_csv.php
define("LangNewObjectSubtitle1b"													,"Bearbeite Objekte der CSV Datei");
define("LangCSVObjectTitle"																,"Bearbeiten von Objekten der CSV Datei");
define("LangCSVObjectMessage1"														,"Diese Eingabemaske erlaubt Ihnen mehrere Objekte auf einmal einzugeben, indem Sie eine CSV Datei importiren (comma seperated value Datei).");
define("LangCSVObjectMessage1b"														,"Dies beschleunigt das Hochladen ihrer Objekte.");
define("LangCSVObjectMessage2"														,"Dies CSV Datei sollte folgenden Aufbau haben, wenn sie die Nomenklatur von Objekten betrifft:");
define("LangCSVObjectMessage3"														,"Instruktion;Objekt;Katalog;Katalognummer;");
define("LangCSVObjectMessage4"														,"oder wenn die CSV Datei Objektdaten betrifft");
define("LangCSVObjectMessage5"														,"Instruktion;Objekt;;Daten");
define("LangCSVObjectMessage6"														,"CSV Datei ");
define("LangCSVObjectMessage7"														,"");
define("LangCSVObjectError1"															,"Die CSV Datei konnte nicht importiert werden weil:");
define("LangCSVObjectError2"															,"Folgende Objekte sind nicht in DeepskyLog verf&uuml;gbar:");
define("LangCSVObjectError3"															,"Folgende Instruktionen sind nicht in DeepskyLog verf&uuml;gbar:");
define("LangCSVObjectError4"															,"Folgende Daten sind nicht konform:");
define("LangCSVObjectButton"															,"Importieren!");
define("LangValidateCSVObjectMessage"											,"Import der CSV Datei erfolgreich!");

// control/check_login.php

define("LangErrorWrongPassword"														,"Falsches Passwort! Bitter versuchen Sie es noch einmal!");
define("LangErrorEmptyPassword"														,"Benutzer und/oder Passwort nicht eingegeben!");
define("LangErrorPasswordNotValidated"										,"Ihr Benutzer wurde noch nicht best&auml;tigt!");

// Visibility for objects
define("LangVisibility1"																	,"Sehr einfaches, auff&auml;lliges Objekt im Okular");
define("LangVisibility2"																	,"Objekt bei direktem Beobachten gut zu sehen");
define("LangVisibility3"																	,"Objekt bei direktem Beobachten zu sehen");
define("LangVisibility4"																	,"Indirektes Beobachten ist n&ouml;tig, um das Objekt zu sehen");
define("LangVisibility5"																	,"Objekt bei indirektem Beobachten gerade noch wahrnehmbar");
define("LangVisibility6"																	,"Sichtung des Objektes sehr fraglich");
define("LangVisibility7"																	,"Objekt sicher nicht zu sehen");

// content/selected_observations.php

define("LangSelectedObservationsTitle2"										,"&Uuml;bersicht der ausgew&auml;hlten Beobachtungen");
define("LangSelectedObservationsTitle3"										,"&Uuml;bersicht der Beobachtungen aus dem letzten Jahr");
define("LangSelectedObservationsSelectedLanguagesIndication"
																													,"Ausgew&auml;hlte Sprachen");
define("LangSelectedObservationsAllLanguagesIndication"		,"Alle Sprachen");

// lib/objects
define("LangNewPlaceInList"																,"Bitte geben Sie die neue Position ein");

// lib/observations
define("LangObservationDeleted"														,"Die Beobachtung wurde entfernt");

// lib/util.php

define("LangPDFTitle"																			,"DeepskyLog Objekt Liste");
define("LangPDFTitle2"																		,"DeepskyLog Beobachtungen");
define("LangPDFMessage1"																	,"Name");
define("LangPDFMessage2"																	,"Alternativer Name");
define("LangPDFMessage3"																	,"RA");
define("LangPDFMessage4"																	,"Deklination");
define("LangPDFMessage5"																	,"Typ");
define("LangPDFMessage6"																	,"Sternbild");
define("LangPDFMessage7"																	,"Helligkeit");
define("LangPDFMessage8"																	,"Fl&auml;chenhelligkeit");
define("LangPDFMessage9"																	,"Gr&ouml;&szlig;e");
define("LangPDFMessage10"																	,"Beobachtungsplatz");
define("LangPDFMessage11"																	,"Beobachtungsger&auml;t");
define("LangPDFMessage12"																	," in ");
define("LangPDFMessage13"																	,"Beobachtet von ");
define("LangPDFMessage14"																	," am ");
define("LangPDFMessage15"																	,"Beschreibung");
define("LangPDFMessage16"																	,"Positionswinkel");
define("LangPDFMessage17"																	,"Kontr. Res.");
define("LangPDFMessage18"																	,"Opt. Mag.");
define("LangPDFMessage19"																	,"Vorbereitet f&uuml;r ");
define("LangPDFMessage20"																	,"mit ");
define("LangPDFMessage21"																	,"auf ");
define("LangPDFMessage22"																	,"Seite ");
define("LangNumberOfRecords"															,"Ergebnisse");
define("LangNumberOfRecords1"															,"Ergebnis");
define("LangNumberOfRecordsIn"														,"in");
define("LangNumberOfRecords1Pages"												,"Seiten");
define("LangNumberOfRecordsPerPages"											,"Eintr&auml;ge/Seite");
define("LangAskForDesiredNumberOfItemsPerPage"						,"Geben Sie die Anzahl der Eintr&auml;ge pro Seite an");
define("LangCaptionAskForDesiredNumberOfItemsPerPage"			,"Klicken Sie um die Anzahl der Eintr&auml;ge pro Seite anzugeben");

define("LangPDFTitle3"																		,"DeepskyLog Kometen Beobachtungen");

// deepsky/content/overview_observations_compact.php
define("LangOverviewCompactDescription"										,"Beschreibung");

define("LangContrastNotLoggedIn"													,"Die Kontrast Reserve kann nur berechnet werden, wenn Sie angemeldet sind...");
define("LangContrastNoStandardLocation"										,"Die Kontrast Reserve kann nur berechnet werden, wenn Sie einen standard Beobachtungsplatz gew&auml;hlt haben...");
define("LangContrastNoStandardInstrument"									,"Die Kontrast Reserve kann nur berechnet werden, wenn Sie ein standard Beobachtungsger&auml;t gew&auml;hlt haben...");
define("LangContrastNoEyepiece"														,"Die Kontrast Reserve kann nur berechnet werden, wenn das standard Beobachtungsger&auml;t eine feste Vergr&Ouml;&szlig;erung hat, oder Okulare definiert wurden...");
define("LangContrastNoLimMag"															,"Die Kontrast Reserve kann nur berechnet werden, wenn sie eine maximale Magnitude oder eine Himmelshelligkeit f&uuml;r den standard Beobachtungsplatz gesetzt haben...");
define("LangContrastNoDiameter"														,"Die Kontrast Reserve kann nur berechnet werden, wenn das Objekt einen bekannten Durchmesser hat...");
define("LangContrastNoMagnitude"													,"Die Kontrast Reserve kann nur berechnet werden, wenn das Objekt eine bekannte Magnitude hat...");
define("LangContrastNotVisible"														," ist nicht sichtbar von ");
define("LangContrastQuestionable"													,"");
define("LangContrastQuestionableB"												," Sichtbarkeit ist fragw&uuml;rdig von ");
define("LangContrastDifficult"														," ist sehr schwert zu sehen von  ");
define("LangContrastQuiteDifficult"												," ist schwert zu sehen von  ");
define("LangContrastEasy"																	," ist einfach zu sehen von ");
define("LangContrastVeryEasy"															," ist sehr einfach zu sehen von  ");
define("LangContrastPlace"																," mit Ihrer ");

//Cluster types
$ClusterTypeA						="Sternreich, verschiedene Helligkeiten, leicht konzentriert, Sterndichte h&ouml;her im Vergleich zur Umgebung";
$ClusterTypeB						="Verschiedene Helligkeiten, leicht konzentriert, Sterndichte h&ouml;her im Vergleich zur Umgebung";
$ClusterTypeC						="Sternarm, verschiedene Helligkeiten, leicht konzentriert, Sterndichte h&ouml;her im Vergleich zur Umgebung";
$ClusterTypeD						="Sternreich, deutliche Konzentration zur Mitte hin, sehr hohe Sterndichte";
$ClusterTypeE						="Sternreich, kaum konzentriert, Sterndichte h&ouml;her im Vergleich zur Umgebung, Sterne sind ann&auml;hernd gleichhell";
$ClusterTypeF						="Haufencharakter ergibt sich nur durch die gleiche Helligkeit oder gleiche Farbe der Sterne. Dichte entspricht etwa der Umgebungsdichte";
$ClusterTypeG						="Auch bei hoher Vergr&ouml;&szlig;erung sehr kompakter Haufen, viele schwache Sterne, Sterne stehen sehr dicht";
$ClusterTypeH						="Extrem wenig Sterne sind zu sehen. Dichte nur geringf&uuml;gig h&ouml;her. Zuordnung der Sterne zum Haufen kaum m&ouml;glich";
$ClusterTypeI						="Auch bei hoher Vergr&ouml;&szlig;erung sehr kompakter Haufen, nur sehr wenige, schwache Sterne sind zu sehen";
$ClusterTypeX						="Keine Bewertung m&ouml;glich";

//Visibility
$Visibility1						="Sehr einfaches, auff&auml;lliges Objekt im Okular";
$Visibility2						="Objekt bei direktem Beobachten gut zu sehen";
$Visibility3						="Objekt bei direktem Beobachten zu sehen";
$Visibility4						="Indirektes Beobachten ist n&ouml;tig, um das Objekt zu sehen";
$Visibility5						="Objekt bei indirektem Beobachten gerade noch wahrnehmbar";
$Visibility6						="Sichtung des Objektes sehr fraglich";
$Visibility7						="Objekt sicher nicht zu sehen";

// Visibility for resolved open clusters
$VisibilityOC1          ="Sehr auff&auml;lliger, besonders sch&ouml;ner Sternhaufen";
$VisibilityOC2          ="Auff&auml;lliger, sch&ouml;ner Sternhaufen";
$VisibilityOC3          ="Deutlich sichtbarer Sternhaufen";
$VisibilityOC4          ="Sternhaufen f&auml;llt kaum auf";
$VisibilityOC5          ="Sehr unauff&auml;llig; beim Schwenken leicht zu &uuml;bersehen";
$VisibilityOC6          ="Sichting fraglich; Sterndichte wie in der Umgebung";
$VisibilityOC7          ="Praktisch keine Sterne an der Katalogposition";

// Visibility for double stars
$VisibilityDS1          ="Doppelstern kann getrennt werden";
$VisibilityDS2          ="Doppelstern erscheint als 8";
$VisibilityDS3          ="Doppelstern kann nicht getrennt werden";

//Seeing definitions
$Seeing0								="-----";
$Seeing1								="Exzellent";
$Seeing2								="Gut";
$Seeing3								="Moderat";
$Seeing4								="Schwach";
$Seeing5								="Sehr schwach";

//Names of Months
$Month1									="Januar";
$Month2									="Februar";
$Month3									="M&auml;rz";
$Month4									="April";
$Month5									="Mai";
$Month6									="Juni";
$Month7									="Juli";
$Month8									="August";
$Month9									="September";
$Month10								="Oktober";
$Month11								="November";
$Month12								="Dezember";

$Month1Short="Jan";
$Month2Short="Feb";
$Month3Short="M&auml;r";
$Month4Short="Apr";
$Month5Short="Mai";
$Month6Short="Jun";
$Month7Short="Jul";
$Month8Short="Aug";
$Month9Short="Sep";
$Month10Short="Okt";
$Month11Short="Nov";
$Month12Short="Dez";

// Names of Atlasses
$AtlasNameurano 				="Uranometria";
$AtlasNameurano_new 		="Uranometria (2. Version)";
$AtlasNamesky 					="Sky Atlas";
$AtlasNamemilleniumbase ="Millenium Star Atlas";
$AtlasNametaki 					="Taki Atlas";
$AtlasNamepsa 					="Pocket Sky Atlas";
$AtlasNametorresB 			="Triatlas B (Torres)";
$AtlasNametorresBC 			="Triatlas BC (Torres)";
$AtlasNametorresC 			="Triatlas C (Torres)";
$AtlasNameDSLDL    			="Deepskylog Detail Landscape";
$AtlasNameDSLDP 	  		="Deepskylog Detail Portrait";
$AtlasNameDSLLL 		  	="Deepskylog Lookup Landscape";
$AtlasNameDSLLP 			="Deepskylog Lookup Portrait";
$AtlasNameDSLOL 		  	="Deepskylog Overview Landscape";
$AtlasNameDSLOP 			="Deepskylog Overview Portrait";
$AtlasNameDeepskyHunter     ="Deep Sky Hunter";
$AtlasNameInterstellarum    ="Interstellarum Deep Sky Atlas";

// Types of Observations
$ASTER 									="Assoziation";
$BRTNB 									="Emmissionsnebel";
$CLANB 									="Sternhaufen in einem Nebel";
$DRKNB 									="Dunkelnebel";
$DS    									="Double Star";
$EMINB 									="Emmissionsnebel";
$ENRNN 									="Emisson and Reflection nebula";
$ENSTR 									="Emission nebula around a ster";
$GALCL 									="Galaxienhaufen";
$GALXY 									="Galaxie";
$GLOCL 									="Kugelsternhaufen";
$GXADN 									="Nebel in einer Galaxie";
$GXAGC 									="Kugelsternhaufen in Galaxie";
$GACAN 									="Sternhaufen mit Nebel in einer Galaxie";
$HII 									="H-II";
$LMCCN 									="Sternhaufen mit Nebel in LMC";
$LMCDN 									="Nebel in LMC";
$LMCGC 									="Kugelsternhaufen in LMC";
$LMCOC 									="Offener Sternhaufen in LMC";
$NONEX 									="Nicht existent";
$OPNCL 									="Offener Sternhaufen";
$PLNNB 									="Planetarischer Nebel";
$REFNB 									="Reflection nebula";
$RNHII 									="Reflection nebula and H-II";
$SMCCN 									="Sternhaufen mit Nebel in SMC";
$SMCDN 									="Nebel in SMC";
$SMCGC 									="Kugelsternhaufen in SMC";
$SMCOC 									="Offener Sternhaufen in SMC";
$SNOVA                  ="Supernova";
$SNREM 									="Supernova &Uuml;berrest";
$STNEB 									="Nebula around star";
$QUASR 									="Quasar";
$WRNEB 									="Wolf Rayet nebula";
$AA1STAR 								="Stern";
$AA2STAR 								="Doppelstern";
$AA3STAR 								="3 Sterne";
$AA4STAR 								="4 Sterne";
$AA8STAR 								="8 Sterne";

// Types of Observations
$argoASTER 							= "ASTERISM";
$argoBRTNB 							="BRIGHT";
$argoCLANB 							="NEBULA";
$argoDRKNB 							="DARK";
$argoEMINB 							="NEBULA";
$argoENRNN 							="NEBULA";
$argoENSTR 							="NEBULA";
$argoGALCL 							="GALAXY CL";
$argoGALXY 							="GALAXY";
$argoGLOCL 							="GLOBULAR";
$argoGXADN 							="NEBULA";
$argoGXAGC 							="GLOBULAR";
$argoGACAN 							="NEBULA";
$argoHII 								="NEBULA";
$argoLMCCN 							="NEBULA";
$argoLMCDN 							="NEBULA";
$argoLMCGC 							="GLOBULAR";
$argoLMCOC 							="OPEN";
$argoNONEX 							="USER";
$argoOPNCL 							="OPEN";
$argoPLNNB 							="PLANETARY";
$argoREFNB 							="NEBULA";
$argoRNHII 							="NEBULA";
$argoSMCCN 							="OPEN";
$argoSMCDN 							="NEBULA";
$argoSMCGC 							="GLOBULAR";
$argoSMCOC 							="OPEN";
$argoSNREM 							="NEBULA";
$argoSTNEB 							="NEBULA";
$argoQUASR 							="USER";
$argoWRNEB 							="NEBULA";
$argoAA1STAR 						="STAR";
$argoAA2STAR 						="DOUBLE";
$argoAA3STAR 						="TRIPLE";
$argoAA4STAR 						="ASTERISM";
$argoAA8STAR 						="ASTERISM";

// Constellations
$AND 										="Andromeda";
$ANT 										="Antlia";
$APS 										="Apus";
$AQR 										="Aquarius";
$AQL 										="Aquila";
$ARA 										="Ara";
$ARI 										="Aries";
$AUR 										="Auriga";
$BOO 										="Bootes";
$CAE 										="Caelum";
$CAM 										="Camelopardalis";
$CNC 										="Cancer";
$CVN 										="Canes Venatici";
$CMA 										="Canis Major";
$CMI 										="Canis Minor";
$CAP 										="Capricornus";
$CAR 										="Carina";
$CAS 										="Cassiopeia";
$CEN 										="Centaurus";
$CEP 										="Cepheus";
$CET 										="Cetus";
$CHA 										="Chamaeleon";
$CIR 										="Circinus";
$COL 										="Columba";
$COM 										="Coma Berenices";
$CRA 										="Corona Australis";
$CRB 										="Corona Borealis";
$CRV 										="Corvus";
$CRT 										="Crater";
$CRU 										="Crux";
$CYG 										="Cygnus";
$DEL 										="Delphinus";
$DOR 										="Dorado";
$DRA 										="Draco";
$EQU 										="Equuleus";
$ERI 										="Eridanus";
$FOR 										="Fornax";
$GEM 										="Gemini";
$GRU 										="Grus";
$HER 										="Hercules";
$HOR 										="Horologium";
$HYA 										="Hydra";
$HYI 										="Hydrus";
$IND 										="Indus";
$LAC 										="Lacerta";
$LEO 										="Leo";
$LMI 										="Leo Minor";
$LEP 										="Lepus";
$LIB 										="Libra";
$LUP 										="Lupus";
$LYN 										="Lynx";
$LYR 										="Lyra";
$MEN 										="Mensa";
$MIC 										="Microscopium";
$MON 										="Monoceros";
$MUS 										="Musca";
$NOR 										="Norma";
$OCT 										="Octans";
$OPH 										="Ophiuchus";
$ORI 										="Orion";
$PAV 										="Pavo";
$PEG 										="Pegasus";
$PER 										="Perseus";
$PHE 										="Phoenix";
$PIC 										="Pictor";
$PSC 										="Pisces";
$PSA 										="Pisces Austrinus";
$PUP 										="Puppis";
$PYX 										="Pyxis";
$RET 										="Reticulum";
$SGE 										="Sagitta";
$SGR 										="Sagittarius";
$SCO 										="Scorpius";
$SCL 										="Sculptor";
$SCT 										="Scutum";
$SER 										="Serpens";
$SEX 										="Sextans";
$TAU 										="Taurus";
$TEL 										="Telescopium";
$TRA 										="Triangulum Australe";
$TRI 										="Triangulum";
$TUC 										="Tucana";
$UMA 										="Ursa Major";
$UMI 										="Ursa Minor";
$VEL 										="Vela";
$VIR 										="Virgo";
$VOL 										="Volans";
$VUL 										="Vulpecula";

$ICQ_METHOD_a 					="a";
$ICQ_METHOD_B 					="B";
$ICQ_METHOD_b 					="b";
$ICQ_METHOD_C 					="C";
$ICQ_METHOD_c 					="c";
$ICQ_METHOD_d 					="d";
$ICQ_METHOD_D 					="D";
$ICQ_METHOD_E 					="E";
$ICQ_METHOD_e 					="e";
$ICQ_METHOD_F 					="F";
$ICQ_METHOD_f 					="f";
$ICQ_METHOD_G 					="G";
$ICQ_METHOD_g 					="g";
$ICQ_METHOD_H 					="H";
$ICQ_METHOD_I 					="I";
$ICQ_METHOD_i 					="i";
$ICQ_METHOD_J 					="J";
$ICQ_METHOD_j 					="j";
$ICQ_METHOD_K 					="K";
$ICQ_METHOD_k 					="k";
$ICQ_METHOD_L 					="L";
$ICQ_METHOD_l 					="l";
$ICQ_METHOD_M 					="M";
$ICQ_METHOD_m 					="m";
$ICQ_METHOD_N 					="N";
$ICQ_METHOD_n 					="n";
$ICQ_METHOD_O 					="O";
$ICQ_METHOD_o 					="o";
$ICQ_METHOD_P 					="P";
$ICQ_METHOD_p 					="p";
$ICQ_METHOD_Q 					="Q";
$ICQ_METHOD_q 					="q";
$ICQ_METHOD_R 					="R";
$ICQ_METHOD_r 					="r";
$ICQ_METHOD_S 					="S";
$ICQ_METHOD_s 					="s";
$ICQ_METHOD_T 					="T";
$ICQ_METHOD_t 					="t";
$ICQ_METHOD_U 					="U";
$ICQ_METHOD_u 					="u";
$ICQ_METHOD_V 					="V";
$ICQ_METHOD_v 					="v";
$ICQ_METHOD_W 					="W";
$ICQ_METHOD_w 					="w";
$ICQ_METHOD_X 					="X";
$ICQ_METHOD_Y 					="Y";

$ICQ_REFERENCE_KEY_AE 	="AE - American Ephemeris and Nautical Almanac";
$ICQ_REFERENCE_KEY_AT 	="AT";
$ICQ_REFERENCE_KEY_AU 	="AU";
$ICQ_REFERENCE_KEY_BR 	="BR";
$ICQ_REFERENCE_KEY_BS 	="BS";
$ICQ_REFERENCE_KEY_C 		="C";
$ICQ_REFERENCE_KEY_CA 	="CA";
$ICQ_REFERENCE_KEY_CD 	="CD";
$ICQ_REFERENCE_KEY_CE 	="CE";
$ICQ_REFERENCE_KEY_CF 	="CF";
$ICQ_REFERENCE_KEY_CG 	="CG";
$ICQ_REFERENCE_KEY_CH 	="CH";
$ICQ_REFERENCE_KEY_CI 	="CI";
$ICQ_REFERENCE_KEY_CJ 	="CJ";
$ICQ_REFERENCE_KEY_CK 	="CK";
$ICQ_REFERENCE_KEY_CL 	="CL";
$ICQ_REFERENCE_KEY_CM 	="CM";
$ICQ_REFERENCE_KEY_CN 	="CN";
$ICQ_REFERENCE_KEY_CO 	="CO";
$ICQ_REFERENCE_KEY_CR 	="CR";
$ICQ_REFERENCE_KEY_CS 	="CS";
$ICQ_REFERENCE_KEY_D 		="D";
$ICQ_REFERENCE_KEY_E 		="E";
$ICQ_REFERENCE_KEY_EA 	="EA";
$ICQ_REFERENCE_KEY_EB 	="EB";
$ICQ_REFERENCE_KEY_EC 	="EC";
$ICQ_REFERENCE_KEY_FA 	="FA";
$ICQ_REFERENCE_KEY_GA 	="GA";
$ICQ_REFERENCE_KEY_GP 	="GP";
$ICQ_REFERENCE_KEY_HD 	="HD";
$ICQ_REFERENCE_KEY_HE 	="HE";
$ICQ_REFERENCE_KEY_HI 	="HI";
$ICQ_REFERENCE_KEY_HJ 	="HJ";
$ICQ_REFERENCE_KEY_HK 	="HK";
$ICQ_REFERENCE_KEY_HN 	="HN";
$ICQ_REFERENCE_KEY_HP 	="HP";
$ICQ_REFERENCE_KEY_HR 	="HR";
$ICQ_REFERENCE_KEY_HV 	="HV";
$ICQ_REFERENCE_KEY_JT 	="JT";
$ICQ_REFERENCE_KEY_L 		="L";
$ICQ_REFERENCE_KEY_LA 	="LA";
$ICQ_REFERENCE_KEY_LB 	="LB";
$ICQ_REFERENCE_KEY_LC 	="LC";
$ICQ_REFERENCE_KEY_MC 	="MC";
$ICQ_REFERENCE_KEY_ME 	="ME";
$ICQ_REFERENCE_KEY_MK 	="MK";
$ICQ_REFERENCE_KEY_MP 	="MP";
$ICQ_REFERENCE_KEY_MS 	="MS";
$ICQ_REFERENCE_KEY_MT 	="MT";
$ICQ_REFERENCE_KEY_MV 	="MV";
$ICQ_REFERENCE_KEY_NH 	="NH";
$ICQ_REFERENCE_KEY_NN 	="NN";
$ICQ_REFERENCE_KEY_NO 	="NO";
$ICQ_REFERENCE_KEY_NP 	="NP";
$ICQ_REFERENCE_KEY_NS 	="NS";
$ICQ_REFERENCE_KEY_OB 	="OB";
$ICQ_REFERENCE_KEY_PA 	="PA";
$ICQ_REFERENCE_KEY_PB 	="PB";
$ICQ_REFERENCE_KEY_PC 	="PC";
$ICQ_REFERENCE_KEY_PI 	="PI";
$ICQ_REFERENCE_KEY_RB 	="RB";
$ICQ_REFERENCE_KEY_RC 	="RC";
$ICQ_REFERENCE_KEY_SD 	="SD";
$ICQ_REFERENCE_KEY_SE 	="SE";
$ICQ_REFERENCE_KEY_SK 	="SK";
$ICQ_REFERENCE_KEY_SM 	="SM";
$ICQ_REFERENCE_KEY_SP 	="SP";
$ICQ_REFERENCE_KEY_SS 	="SS";
$ICQ_REFERENCE_KEY_SW 	="SW";
$ICQ_REFERENCE_KEY_TA 	="TA";
$ICQ_REFERENCE_KEY_TG 	="TG";
$ICQ_REFERENCE_KEY_TI 	="TI";
$ICQ_REFERENCE_KEY_TJ 	="TJ";
$ICQ_REFERENCE_KEY_TK 	="TK";
$ICQ_REFERENCE_KEY_TS 	="TS";
$ICQ_REFERENCE_KEY_TT 	="TT";
$ICQ_REFERENCE_KEY_VG 	="VG";
$ICQ_REFERENCE_KEY_Y 		="Y";
$ICQ_REFERENCE_KEY_YF 	="YF";
$ICQ_REFERENCE_KEY_YG 	="YG";

$ICQ_REFERENCE_KEY_AA 	="AA";
$ICQ_REFERENCE_KEY_AC 	="AC";
$ICQ_REFERENCE_KEY_AP 	="AP";
$ICQ_REFERENCE_KEY_AS 	="AS";
$ICQ_REFERENCE_KEY_FD 	="FD";
$ICQ_REFERENCE_KEY_FG 	="FG";
$ICQ_REFERENCE_KEY_LM 	="LM";
$ICQ_REFERENCE_KEY_ML 	="ML";
$ICQ_REFERENCE_KEY_MM 	="MM";
$ICQ_REFERENCE_KEY_OH 	="OH";
$ICQ_REFERENCE_KEY_PK 	="PK";
$ICQ_REFERENCE_KEY_S 		="S";
$ICQ_REFERENCE_KEY_SA 	="SA";
$ICQ_REFERENCE_KEY_SC 	="SC";
$ICQ_REFERENCE_KEY_VB 	="VB";
$ICQ_REFERENCE_KEY_VF 	="VF";
$ICQ_REFERENCE_KEY_VN 	="VN";
$ICQ_REFERENCE_KEY_W 		="W";
$ICQ_REFERENCE_KEY_WA 	="WA";
$ICQ_REFERENCE_KEY_WB 	="WB";
$ICQ_REFERENCE_KEY_WC 	="WC";
$ICQ_REFERENCE_KEY_WD 	="WD";
$ICQ_REFERENCE_KEY_WE 	="WE";
$ICQ_REFERENCE_KEY_WF 	="WF";
$ICQ_REFERENCE_KEY_WG 	="WG";
$ICQ_REFERENCE_KEY_WH 	="WH";
$ICQ_REFERENCE_KEY_WW 	="WW";

$deepsky 								="Deepsky";
$comets 								="Kometen";
?><|MERGE_RESOLUTION|>--- conflicted
+++ resolved
@@ -1,6 +1,5 @@
 <?php //GE
 // This is version 5.0
-<<<<<<< HEAD
 define("LangDeleteSuccess", "Successfully deleted ");
 define("LangRemoveModal1", "Do you really want to delete ");
 define("LangRemoveModal2", "There are no observations of ");
@@ -12,9 +11,7 @@
 define("LangKeepObject", "Keep");
 define("LangRemoveObject", "Remove Object");
 define("LangForceRemoveObject", "Force Remove Object");
-=======
 define("LangChangeAccountField14","Einheit f&uuml;r Instrumentendurchmesser");
->>>>>>> 692f2224
 define("LangAddSiteStep2", "Definieren Sie Ihre eigenen Namen f&uuml;r die Position, schlie&szlig;lich f&uuml;gen Sie einen Grenzgr&ouml;&szlig;e (oder SQM-Wert) zu und dr&uuml;cken Sie die Taste ");
 define("LangAddSiteStep1", "Stellen Sie Ihren Ort auf der Karte ein oder gebe des Namens ein und Dr&euml;cke der Taste ");
 define("LangAddSiteStep1Button", ".");
