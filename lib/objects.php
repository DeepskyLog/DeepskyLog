<?php
// objects.php
// The objects class collects all functions needed to enter, retrieve and adapt object data from the database and functions to display the data.
global $inIndex;
if ((! isset ( $inIndex )) || (! $inIndex))
	include "../../redirect.php";
class Objects {
	public function addDSObject($name, $cat, $catindex, $type, $con, $ra, $dec, $mag, $subr, $diam1, $diam2, $pa, $datasource) // addObject adds a new object to the database. The name, alternative name, type, constellation, right ascension, declination, magnitude, surface brightness, diam1, diam2, position angle and info about the catalogs should be given as parameters. The chart numbers for different atlasses are put in the database. $datasource describes where the data comes from eg : SAC7.2, DeepskyLogUser or E&T 2.5
{
		global $objDatabase;
		$array = array (
				"INSERT INTO objects (name, type, con, ra, decl, mag, subr, diam1, diam2, pa, datasource, urano, urano_new, sky, millenium, taki, psa, torresB, torresBC, torresC, milleniumbase)
	                  VALUES (\"$name\", \"$type\", \"$con\", \"$ra\", \"$dec\", \"$mag\", \"$subr\", \"$diam1\", \"$diam2\", \"$pa\", \"$datasource\", \"0\", \"0\", \"0\", \"0\", \"0\", \"0\", \"0\", \"0\", \"0\", \"0\")" 
		);
		$sql = implode ( "", $array );
		$objDatabase->execSQL ( $sql );
		$newcatindex = ucwords ( trim ( $catindex ) );
		$objDatabase->execSQL ( "INSERT INTO objectnames (objectname, catalog, catindex, altname) VALUES (\"$name\", \"$cat\", \"$catindex\", TRIM(CONCAT(\"$cat\", \" \", \"$newcatindex\")))" );
		$this->setDsObjectAtlasPages ( $name );
		$this->setDsObjectSBObj ( ($name) );
	}
	private function calcContrastAndVisibility($object, $showname, $magnitude, $SBobj, $diam1, $diam2, &$contrast, &$contype, &$popup, &$prefMag) {
		global $objContrast;
		$contrast = "-";
		$prefMag = array (
				"-",
				"" 
		);
		;
		$popupT = "";
		$contrastCalc = "";
		$magni = $magnitude;
		if ($popup == LangContrastNotLoggedIn)
			return;
		if (($magnitude == 99.9) || ($magnitude == ""))
			$popup = LangContrastNoMagnitude;
		else {
			$diam1 = $diam1 / 60.0;
			if ($diam1 == 0)
				$popup = LangContrastNoDiameter;
			else {
				$diam2 = $diam2 / 60.0;
				if ($diam2 == 0)
					$diam2 = $diam1;
				$contrastCalc = $objContrast->calculateContrast ( $magni, $SBobj, $diam1, $diam2 );
				if ($contrastCalc [0] < - 0.2)
					$popup = $showname . LangContrastNotVisible . $_SESSION ['location'] . LangContrastPlace . $_SESSION ['telescope'];
				else if ($contrastCalc [0] < 0.1)
					$popup = LangContrastQuestionable . $showname . LangContrastQuestionableB . $_SESSION ['location'] . LangContrastPlace . $_SESSION ['telescope'];
				else if ($contrastCalc [0] < 0.35)
					$popup = $showname . LangContrastDifficult . $_SESSION ['location'] . LangContrastPlace . $_SESSION ['telescope'];
				else if ($contrastCalc [0] < 0.5)
					$popup = $showname . LangContrastQuiteDifficult . $_SESSION ['location'] . LangContrastPlace . $_SESSION ['telescope'];
				else if ($contrastCalc [0] < 1.0)
					$popup = $showname . LangContrastEasy . $_SESSION ['location'] . LangContrastPlace . $_SESSION ['telescope'];
				else
					$popup = $showname . LangContrastVeryEasy . $_SESSION ['location'] . LangContrastPlace . $_SESSION ['telescope'];
				$contrast = $contrastCalc [0];
			}
		}
		if ($contrast == "-")
			$contype = "";
		else if ($contrast < - 0.2)
			$contype = "typeNotVisible";
		else if ($contrast < 0.1)
			$contype = "typeQuestionable";
		else if ($contrast < 0.35)
			$contype = "typeDifficult";
		else if ($contrast < 0.5)
			$contype = "typeQuiteDifficult";
		else if ($contrast < 1.0)
			$contype = "typeEasy";
		else
			$contype = "typeVeryEasy";
		if ($contrastCalc) {
			$contrast = sprintf ( "%.2f", $contrastCalc [0] );
			if ($contrastCalc [2] == "")
				$prefMag = array (
						sprintf ( "%d", $contrastCalc [1] ) . "x",
						"" 
				);
			else
				$prefMag = array (
						sprintf ( "%d", $contrastCalc [1] ) . "x",
						" - " . $contrastCalc [2] 
				);
		}
	}
	private function calculateSize($diam1, $diam2) // Construct a string from the sizes
{
		$size = "";
		if ($diam1 != 0.0) {
			if ($diam1 >= 40.0) {
				if (round ( $diam1 / 60.0 ) == ($diam1 / 60.0))
					if (($diam1 / 60.0) > 30.0)
						$size = sprintf ( "%.0f'", $diam1 / 60.0 );
					else
						$size = sprintf ( "%.1f'", $diam1 / 60.0 );
				else
					$size = sprintf ( "%.1f'", $diam1 / 60.0 );
				if ($diam2 != 0.0) {
					if (round ( $diam2 / 60.0 ) == ($diam2 / 60.0))
						if (($diam2 / 60.0) > 30.0)
							$size = $size . sprintf ( "x%.0f'", $diam2 / 60.0 );
						else
							$size = $size . sprintf ( "x%.1f'", $diam2 / 60.0 );
					else
						$size = $size . sprintf ( "x%.1f'", $diam2 / 60.0 );
				}
			} else {
				$size = sprintf ( "%.1f''", $diam1 );
				if ($diam2 != 0.0) {
					$size = $size . sprintf ( "x%.1f''", $diam2 );
				}
			}
		}
		return $size;
	}
	public function getAllInfoDsObject($name) // returns all information of an object
{
		global $objDatabase, $loggedUser;
		$object = $objDatabase->selectRecordArray ( "SELECT * FROM objects WHERE name = \"" . $name . "\"" );
		$object ["size"] = $this->calculateSize ( $object ['diam1'], $object ['diam2'] );
		$object ["seen"] = "-";
		if ($see = $objDatabase->selectSingleValue ( "SELECT COUNT(id) As CountId FROM observations WHERE objectname = \"" . $name . "\"", 'CountId', 0 )) {
			$object ["seen"] = "X (" . $see . ")";
			if ($loggedUser && ($get = $objDatabase->selectRecordArray ( "SELECT COUNT(observerid) As seenCnt, MAX(date) seenLastDate FROM observations WHERE objectname = \"" . $name . "\" AND observerid = \"" . $loggedUser . "\"" )))
				$object ["seen"] = "Y (" . $get ['seenCnt'] . " - " . $get ['seenLastDate'] . ")";
		}
		$run = $objDatabase->selectRecordset ( "SELECT altname FROM objectnames WHERE objectnames.objectname = \"" . $name . "\"" );
		$object ["altname"] = "";
		while ( $get = $run->fetch ( PDO::FETCH_OBJ ) )
			if ($get->altname != $name)
				if ($object ["altname"])
					$object ["altname"] .= "/" . $get->altname;
				else
					$object ["altname"] = $get->altname;
		return $object;
	}
	public function getAlternativeNames($name) {
		global $objDatabase;
		return $objDatabase->selectSingleArray ( "SELECT CONCAT(objectnames.catalog, \" \", objectnames.catindex) AS altnames FROM objectnames WHERE objectnames.objectname = \"" . $name . "\"", 'altnames' );
	}
	public function getCatalogs() // returns a list of all different catalogs
{
		global $objDatabase;
		$ret = $objDatabase->selectSingleArray ( "SELECT DISTINCT objectnames.catalog FROM objectnames WHERE objectnames.catalog NOT IN (\"M\",\"NGC\",\"Caldwell\",\"H400\",\"HII\",\"IC\",\"\")", 'catalog' );
		natcasesort ( $ret );
		reset ( $ret );
		array_unshift ( $ret, "M", "NGC", "Caldwell", "H400", "HII", "IC" );
		return $ret;
	}
	public function getCatalogsAndLists() {
		global $objDatabase, $loggedUser, $objList;
		$ret = $objDatabase->selectSingleArray ( "SELECT DISTINCT objectnames.catalog FROM objectnames WHERE objectnames.catalog NOT IN (\"M\",\"NGC\",\"Caldwell\",\"H400\",\"HII\",\"IC\")", 'catalog' );
		natcasesort ( $ret );
		reset ( $ret );
		array_unshift ( $ret, "M", "NGC", "Caldwell", "H400", "HII", "IC" );
		if (array_key_exists ( 'deepskylog_id', $_SESSION ) && $loggedUser) {
			$lsts = $objList->getLists ();
			foreach ($lsts as $key => $value)
				$ret [] = 'List:' . $value;
		}
		return $ret;
	}
	private function getContainsNames($name) {
		global $objDatabase;
		return $objDatabase->selectSingleArray ( "SELECT objectpartof.objectname FROM objectpartof WHERE objectpartof.partofname = \"" . $name . "\"", 'objectname' );
	}
	public function getDsObjectName($name) // returns the name when the original or alternative name is given.
{
		global $objDatabase;
		return $objDatabase->selectSingleValue ( "SELECT objectnames.objectname FROM objectnames WHERE (objectnames.altname = \"" . $name . "\")", 'objectname' );
	}
	public function getDsObjectTypes() // returns a list of all different types
{
		global $objDatabase;
		return $objDatabase->selectSingleArray ( "SELECT DISTINCT type FROM objects ORDER BY type", 'type' );
	}
	public function getConstellations() // returns a list of all different constellations
{
		global $objDatabase;
		return $objDatabase->selectSingleArray ( "SELECT DISTINCT con FROM objects ORDER BY con", 'con' );
	}
	public function getDsoProperty($theObject, $theProperty, $default = '') // returns the propperty of the object, or default if not found
{
		global $objDatabase;
		return $objDatabase->selectSingleValue ( "SELECT objects." . $theProperty . " FROM objects WHERE name=\"" . $theObject . "\"", $theProperty, $default );
	}
	public function getDSOseenLink($object) // Returns the getSeen result, encoded to a href that shows the seen observations
{
		global $baseURL, $loggedUser;
		$seenDetails = $this->getSeen ( $object );
		$seen = "<a href=\"" . $baseURL . "index.php?indexAction=detail_object&amp;object=" . urlencode ( $object ) . "\" title=\"" . LangObjectNSeen . "\">-</a>";
		if (substr ( $seenDetails, 0, 1 ) == "X") // object has been seen already
			$seen = "<a href=\"" . $baseURL . "index.php?indexAction=result_selected_observations&amp;object=" . urlencode ( $object ) . "\" title=\"" . LangObjectXSeen . "\">" . $seenDetails . "</a>";
		if ($loggedUser) {
			if (substr ( $seenDetails, 0, 1 ) == "Y") {
				// object has been seen by the observer logged in
				$obj = preg_split ( "/ /", $object );
				$cat = $obj [0];
				$number = $obj [1];
				$seen = "<a href=\"" . $baseURL . "index.php?indexAction=result_selected_observations&amp;catalog=" . $cat . "&amp;number=" . rawurlencode ( $number ) . "&amp;observer=" . urlencode ( $loggedUser ) . "\" title=\"" . LangObjectYSeen . "\">" . $seenDetails . "</a>";
			}
		}
		return $seen;
	}
	public function getExactDsObject($value, $cat = '', $catindex = '') // returns the exact name of an object
{
		global $objDatabase, $objCatalog;
		if ($value) {
			$value = $objCatalog->checkObject ( $value );
			$sql = "SELECT objectnames.objectname FROM objectnames " . "WHERE UPPER(altname) = \"" . strtoupper ( trim ( $value ) ) . "\" " . "OR altname = \"" . trim ( $value ) . "\"";
		} else {
			$catandindex = $objCatalog->checkObject ( $cat . ' ' . ucwords ( trim ( $catindex ) ) );
			$sql = "SELECT objectnames.objectname FROM objectnames " . "WHERE UPPER(altname) = \"" . strtoupper ( trim ( $catandindex ) ) . "\" " . "OR altname = \"" . trim ( $catandindex ) . "\"";
		}
		if ((! ($object = $objDatabase->selectSingleValue ( $sql, 'objectname', '' ))) && $value) {
			$value = $objCatalog->checkObject ( $value );
			$sql = "SELECT objectnames.objectname FROM objectnames " . "WHERE CONCAT(UPPER(objectnames.catalog),UPPER(objectnames.catindex))=\"" . strtoupper ( str_replace ( ' ', '', $value ) ) . "\"";
			$object = $objDatabase->selectSingleValue ( $sql, 'objectname', '' );
		}
		return $object;
	}
	public function getLikeDsObject($value, $cat = '', $catindex = '') // returns the exact name of an object
{
		global $objDatabase, $objCatalog;
		$value2 = $objCatalog->checkObject ( trim ( $value ) );
		$value = strtoupper ( $objCatalog->checkObject ( trim ( $value ) ) );
		if ($value)
			$sql = "SELECT objectnames.objectname FROM objectnames " . "WHERE UPPER(altname) LIKE \"$value\" " . "OR altname LIKE \"$value2\"";
		else {
			$catindex = ucwords ( $catindex );
			$sql = "SELECT objectnames.objectname FROM objectnames " . "WHERE CONCAT(objectnames.catalog, ' ', objectnames.catindex) LIKE \"" . $objCatalog->checkObject ( $cat . ' ' . $catindex ) . "\"";
		}
		return $objDatabase->selectSingleArray ( $sql, 'objectname' );
	}
	public function getNearbyObjects($objectname, $dist, $ra = 0, $decl = 0) {
		global $objDatabase;
		if ($objectname) {
			$run = $objDatabase->selectRecordset ( "SELECT objects.ra, objects.decl FROM objects WHERE name = \"$objectname\"" );
			$get = $run->fetch ( PDO::FETCH_OBJ );
			$ra = $get->ra;
			$decl = $get->decl;
		}
		$dra = 0.0011 * $dist / cos ( $decl / 180 * 3.1415926535 );
		$run = $objDatabase->selectRecordset ( "SELECT objects.name FROM objects WHERE ((objects.ra > $ra - $dra) AND (objects.ra < $ra + $dra) AND (objects.decl > $decl - ($dist/60)) AND (objects.decl < $decl + ($dist/60))) ORDER BY objects.name" );
		for($result = array (), $i = 0; ($get = $run->fetch ( PDO::FETCH_OBJ )); $i ++)
			$result [$get->name] = array (
					$i,
					$get->name 
			);
		return $result;
	}
	public function getNearbyObjectsForCheck($ra = 0, $decl = 0, $dist) {
		global $objDatabase;
		$dra = 0.0011 * $dist / cos ( $decl / 180 * 3.1415926535 );
		return $objDatabase->selectRecordsetArray ( "SELECT objects.name,objects.type,objects.ra,decl FROM objects WHERE ((objects.ra > $ra - $dra) AND (objects.ra < $ra + $dra) AND (objects.decl > $decl - ($dist/60)) AND (objects.decl < $decl + ($dist/60))) ORDER BY objects.name" );
	}
	public function getNumberOfObjectsInCatalog($catalog) // returns the number of objects in the catalog given as a parameter
{
		global $objDatabase, $loggedUser;
		if (substr ( $catalog, 0, 5 ) == "List:")
			$sql = "SELECT COUNT(DISTINCT observerobjectlist.objectname)-1 AS number FROM observerobjectlist WHERE observerobjectlist.listname = \"" . substr ( $catalog, 5 ) . "\"";
		else
			$sql = "SELECT COUNT(DISTINCT catindex) AS number FROM objectnames WHERE catalog = \"$catalog\"";
		return $objDatabase->selectSingleValue ( $sql, 'number', 0 );
	}
	public function getObjectFromQuery($queries, $exact = 0, $seen = "A", $partof = 0) { // getObjectFromQuery returns an array with the names of all objects where
	                                                                                     // the queries are defined in an array.
	                                                                                     // An example of an array :
	                                                                                     // $q = array("name" => "NGC", "type" => "GALXY", "constellation" => "AND",
	                                                                                     // "minmag" => "12.0", "maxmag" => "14.0", "minsubr" => "13.0",
	                                                                                     // "maxsubr" => "14.0", "minra" => "0.3", "maxra" => "0.9",
	                                                                                     // "mindecl" => "24.0", "maxdecl" => "30.0", "urano" => "111",
	                                                                                     // "uranonew" => "111", "sky" => "11", "msa" => "222",
	                                                                                     // "taki" => "11", "psa" => "12", "torresB" => "11", "torresBC" => "13",
	                                                                                     // "torresC" => "31", "mindiam1" => "12.2", "maxdiam1" => "13.2",
	                                                                                     // "mindiam2" => "11.1", "maxdiam2" => "22.2", "inList" => "Edge-ons", "notInList" => "My observed Edge-ons");
		global $loggedUser, $objDatabase, $objCatalog;
		$obs = array ();
		$sql = "";
		$sqland = "";
		$sql1 = "SELECT DISTINCT (objectnames.objectname) AS name, " . "(objectnames.altname) AS showname " . "FROM objectnames " . "JOIN objects ON objects.name = objectnames.objectname ";
		$sql2 = "SELECT DISTINCT (objectpartof.objectname) AS name, " . "CONCAT((objectnames.altname), \"-\", (objectpartof.objectname)) As showname  " . "FROM objectpartof " . "JOIN objects ON (objects.name = objectpartof.objectname) " . "JOIN objectnames ON (objectnames.objectname = objectpartof.partofname) ";
		if (array_key_exists ( 'inList', $queries ) && $queries ['inList']) {
			$sql1 .= "JOIN observerobjectlist AS A " . "ON A.objectname = objects.name ";
			$sql2 .= "JOIN observerobjectlist AS A " . "ON A.objectname = objects.name ";
			$sqland .= "AND A.listname = \"" . $queries ['inList'] . "\" AND A.objectname <>\"\" ";
		}
		
		if (array_key_exists ( 'notInList', $queries ) && $queries ['notInList']) {
			$sqland .= " AND (objectnames.objectname NOT IN (SELECT objectname FROM observerobjectlist WHERE listname = \"" . $queries ['notInList'] . "\" ) ) ";
		}
		
		$sql1 .= "WHERE ";
		$sql2 .= "WHERE ";
		if (array_key_exists ( 'name', $queries ) && $queries ["name"] != "")
			if ($exact == 0)
				$sqland = $sqland . " AND (objectnames.catalog = \"" . $queries ["name"] . "\")";
			elseif ($exact == 1)
				$sqland = $sqland . " AND (UPPER(objectnames.altname) like \"" . strtoupper ( $objCatalog->checkObject ( $queries ["name"] ) ) . "\")";
			// $sqland = $sqland . " AND (CONCAT(UPPER(objectnames.catalog),UPPER(objectnames.catindex)) like \"" . strtoupper(str_replace(' ','',$queries["name"])) . "\") ";
		$sqland .= (array_key_exists ( 'type', $queries ) && $queries ['type']) ? " AND (objects.type=\"" . $queries ['type'] . "\")" : '';
		$sqland .= (array_key_exists ( 'con', $queries ) && $queries ['con']) ? " AND (objects.con>=\"" . $queries ['con'] . "\") AND (objects.con<=\"" . $queries ['conto'] . "\")" : '';
		$sqland .= (array_key_exists ( 'minmag', $queries ) && $queries ['minmag']) ? " AND (objects.mag>\"" . $queries ["minmag"] . "\" or objects.mag like \"" . $queries ["minmag"] . "\")" : '';
		$sqland .= (array_key_exists ( 'maxmag', $queries ) && $queries ['maxmag']) ? " AND (objects.mag<\"" . $queries ["maxmag"] . "\" or objects.mag like \"" . $queries ["maxmag"] . "\")" : '';
		$sqland .= (array_key_exists ( 'minsubr', $queries ) && $queries ['minsubr']) ? " AND objects.subr>=\"" . $queries ["minsubr"] . "\"" : '';
		$sqland .= (array_key_exists ( 'maxsubr', $queries ) && $queries ['maxsubr']) ? " AND objects.subr<=\"" . $queries ["maxsubr"] . "\"" : '';
		if ((array_key_exists ( 'minra', $queries ) && ($queries ['minra'] !== '')) && (array_key_exists ( 'maxra', $queries ) && ($queries ['maxra'] !== '')) && ($queries ['minra'] > $queries ['maxra']))
			$sqland .= (array_key_exists ( 'minra', $queries ) && ($queries ['minra'] !== '')) ? " AND ((objects.ra >= \"" . $queries ["minra"] . "\") OR (objects.ra <= \"" . $queries ["maxra"] . "\"))" : "";
		else {
			$sqland .= (array_key_exists ( 'minra', $queries ) && ($queries ['minra'] !== '')) ? " AND (objects.ra >= \"" . $queries ["minra"] . "\")" : "";
			$sqland .= (array_key_exists ( 'maxra', $queries ) && ($queries ['maxra'] !== '')) ? " AND (objects.ra <= \"" . $queries ["maxra"] . "\")" : '';
		}
		$sqland .= (array_key_exists ( 'mindecl', $queries ) && ($queries ['mindecl'] !== '')) ? " AND (objects.decl >= \"" . $queries ["mindecl"] . "\")" : '';
		$sqland .= (array_key_exists ( 'maxdecl', $queries ) && ($queries ['maxdecl'] !== '')) ? " AND (objects.decl <= \"" . $queries ["maxdecl"] . "\")" : '';
		$sqland .= (array_key_exists ( 'mindiam1', $queries ) && $queries ['mindiam1']) ? " AND (objects.diam1 > \"" . $queries ["mindiam1"] . "\" or objects.diam1 like \"" . $queries ["mindiam1"] . "\")" : '';
		$sqland .= (array_key_exists ( 'maxdiam1', $queries ) && $queries ['maxdiam1']) ? " AND (objects.diam1 <= \"" . $queries ["maxdiam1"] . "\" or objects.diam1 like \"" . $queries ["maxdiam1"] . "\")" : '';
		$sqland .= (array_key_exists ( 'mindiam2', $queries ) && $queries ['mindiam2']) ? " AND (objects.diam2 > \"" . $queries ["mindiam2"] . "\" or objects.diam2 like \"" . $queries ["mindiam2"] . "\")" : '';
		$sqland .= (array_key_exists ( 'maxdiam2', $queries ) && $queries ['maxdiam2']) ? " AND(objects.diam2 <= \"" . $queries ["maxdiam2"] . "\" or objects.diam2 like \"" . $queries ["maxdiam2"] . "\")" : '';
		$sqland .= (array_key_exists ( 'descriptioncontains', $queries ) && $queries ['descriptioncontains']) ? " AND(objects.description LIKE \"%" . $queries ["descriptioncontains"] . "%\")" : '';
		$sqland .= (array_key_exists ( 'atlas', $queries ) && $queries ['atlas'] && array_key_exists ( 'atlasPageNumber', $queries ) && $queries ["atlasPageNumber"]) ? " AND (objects." . $queries ["atlas"] . "=\"" . $queries ["atlasPageNumber"] . "\")" : '';
		// if(array_key_exists('excl',$queries)&&($excl=$queries['excl']))
		// { while(list($key,$value)=each($excl))
		// $sqland.=" AND (objects.name NOT LIKE '".$value." %')";
		// }
		$sqland = substr ( $sqland, 4 );
		if (trim ( $sqland ) == '')
			$sqland = " (objectnames.altname like \"%\")";
		if ($partof)
			$sql = "(" . $sql1 . $sqland . ") UNION (" . $sql2 . $sqland . ")";
		else
			$sql = $sql1 . $sqland;
			// $sql.=" LIMIT 0,10000";
			// echo $sql."<p>&nbsp;</p>"; return;
		$run = $objDatabase->selectRecordset ( $sql );
		$i = 0;
		if (array_key_exists ( 'name', $queries ) && $queries ["name"]) {
			while ( $get = $run->fetch ( PDO::FETCH_OBJ ) )
				if ($get->showname == $get->name) {
					if (! array_key_exists ( $get->showname, $obs ))
						$obs [$get->showname] = array (
								$i ++,
								$get->name 
						);
				} else if (! array_key_exists ( $get->showname . " (" . $get->name . ")", $obs ))
					$obs [$get->showname . " (" . $get->name . ")"] = array (
							$i ++,
							$get->name 
					);
		} else
			while ( $get = $run->fetch ( PDO::FETCH_OBJ ) )
				if (! array_key_exists ( $get->name, $obs ))
					$obs [$get->name] = array (
							$i ++,
							$get->name 
					);
		if (round ( count ( $obs ) * 0.005 ) > 30)
			set_time_limit ( round ( count ( $obs ) * 0.005 ) );
		$obs = $this->getSeenObjectDetails ( $obs, $seen );
		if (array_key_exists ( 'minContrast', $queries ) && $queries ["minContrast"])
			for($new_obs = $obs, $obs = array (); list ( $key, $value ) = each ( $new_obs );)
				if ($value ['objectcontrast'] >= $queries ["minContrast"])
					$obs [] = $value;
		if (array_key_exists ( 'maxContrast', $queries ) && $queries ["maxContrast"])
			for($new_obs = $obs, $obs = array (); list ( $key, $value ) = each ( $new_obs );)
				if ($value ['objectcontrast'] <= $queries ["maxContrast"])
					$obs [] = $value;
		if (array_key_exists ( 'exclexceptseen', $queries ) && ($queries ['exclexceptseen'] == 'on')) {
			if (array_key_exists ( 'excl', $queries ) && ($excl = $queries ['excl'])) {
				for($new_obs = $obs, $obs = array (); list ( $key, $value ) = each ( $new_obs );)
					if (($value ['objectseen'] != '-') || (! (in_array ( substr ( $value ['objectname'], 0, strpos ( $value ['objectname'], ' ' ) ), $excl ))))
						$obs [] = $value;
			}
		} else {
			if (array_key_exists ( 'excl', $queries ) && ($excl = $queries ['excl']))
				for($new_obs = $obs, $obs = array (); list ( $key, $value ) = each ( $new_obs );)
					if (! (in_array ( substr ( $value ['objectname'], 0, strpos ( $value ['objectname'], ' ' ) ), $excl )))
						$obs [] = $value;
		}
		return $obs;
	}
	public function getObjectsFromCatalog($cat) {
		global $objDatabase, $loggedUser;
		if (substr ( $cat, 0, 5 ) == "List:")
			$sql = "SELECT DISTINCT observerobjectlist.objectname, observerobjectlist.objectname As altname, observerobjectlist.objectplace As catindex  FROM observerobjectlist " . "WHERE (observerobjectlist.listname = \"" . substr ( $cat, 5 ) . "\")";
		else
			$sql = "SELECT DISTINCT objectnames.objectname, objectnames.catindex, objectnames.altname " . "FROM objectnames WHERE objectnames.catalog = \"$cat\"";
		$run = $objDatabase->selectRecordset ( $sql );
		$obs = array ();
		while ( $get = $run->fetch ( PDO::FETCH_OBJ ) )
			if ($get->objectname)
				$obs [$get->catindex] = array (
						$get->objectname,
						$get->altname 
				);
		uksort ( $obs, "strnatcasecmp" );
		return $obs;
	}
	public function getObjects($lLhr, $rLhr, $dDdeg, $uDdeg, $mag) // returns an array containing all objects data between the specified coordinates
{
		global $objDatabase;
		$objects = array ();
		if ($lLhr < $rLhr) { // $sql="SELECT * FROM objects WHERE (ra>".$rLhr.") AND (decl>".$dDdeg.") AND (decl<".$uDdeg.") AND ((mag<=".$mag.") OR (mag>99)) ORDER BY mag;";
		                     // $objects=$objDatabase->selectRecordsetArray($sql);
		                     // $sql="SELECT * FROM objects WHERE (ra<".$lLhr.") AND (decl>".$dDdeg.") AND (decl<".$uDdeg.") AND ((mag<=".$mag.") OR (mag>99)) ORDER BY mag;";
		                     // $objects=array_merge($objects,$objDatabase->selectRecordsetArray($sql));
			$sql = "SELECT * FROM objects WHERE (ra>" . $rLhr . ") AND (decl>" . $dDdeg . ") AND (decl<" . $uDdeg . ") AND ((mag<=" . $mag . ")) ORDER BY mag;";
			$objects = $objDatabase->selectRecordsetArray ( $sql );
			$sql = "SELECT * FROM objects WHERE (ra<" . $lLhr . ") AND (decl>" . $dDdeg . ") AND (decl<" . $uDdeg . ") AND ((mag<=" . $mag . ")) ORDER BY mag;";
			$objects = array_merge ( $objects, array_merge ( $objects, $objDatabase->selectRecordsetArray ( $sql ) ) );
			$sql = "SELECT * FROM objects WHERE (ra>" . $rLhr . ") AND (decl>" . $dDdeg . ") AND (decl<" . $uDdeg . ") AND ((mag>99) AND (diam1>" . (60 * (15 - $mag)) . ")) ORDER BY mag;";
			$objects = array_merge ( $objects, $objDatabase->selectRecordsetArray ( $sql ) );
			$sql = "SELECT * FROM objects WHERE (ra<" . $lLhr . ") AND (decl>" . $dDdeg . ") AND (decl<" . $uDdeg . ") AND ((mag>99) AND (diam1>" . (60 * (15 - $mag)) . ")) ORDER BY mag;";
			$objects = array_merge ( $objects, $objDatabase->selectRecordsetArray ( $sql ) );
		} else { // $sql="SELECT * FROM objects WHERE (ra<".$lLhr.") AND (ra>".$rLhr.") AND (decl>".$dDdeg.") AND (decl<".$uDdeg.") AND ((mag<=".$mag.") OR (mag>99)) ORDER BY mag;";
		         // $objects=$objDatabase->selectRecordsetArray($sql);
			$sql = "SELECT * FROM objects WHERE (ra<" . $lLhr . ") AND (ra>" . $rLhr . ") AND (decl>" . $dDdeg . ") AND (decl<" . $uDdeg . ") AND ((mag<=" . $mag . ")) ORDER BY mag;";
			$objects = $objDatabase->selectRecordsetArray ( $sql );
			$sql = "SELECT * FROM objects WHERE (ra<" . $lLhr . ") AND (ra>" . $rLhr . ") AND (decl>" . $dDdeg . ") AND (decl<" . $uDdeg . ") AND ((mag>90) AND (diam1>" . (60 * (15 - $mag)) . ")) ORDER BY mag;";
			$objects = array_merge ( $objects, $objDatabase->selectRecordsetArray ( $sql ) );
		}
		for($i = 0; $i < count ( $objects ); $i ++)
			$objects [$i] ['seen'] = $this->getSeen ( $objects [$i] ['name'] );
		return $objects;
	}
	public function getObjectsMag($lLhr, $rLhr, $dDdeg, $uDdeg, $frommag, $tomag, $theobject = '') // returns an array containing all objects data between the specified coordinates
{
		global $objDatabase;
		$objects = array ();
		if ($lLhr < $rLhr) { // $sql="SELECT * FROM objects WHERE (ra>".$rLhr.") AND (decl>".$dDdeg.") AND (decl<".$uDdeg.") AND ((mag<=".$mag.") OR (mag>99)) ORDER BY mag;";
		                     // $objects=$objDatabase->selectRecordsetArray($sql);
		                     // $sql="SELECT * FROM objects WHERE (ra<".$lLhr.") AND (decl>".$dDdeg.") AND (decl<".$uDdeg.") AND ((mag<=".$mag.") OR (mag>99)) ORDER BY mag;";
		                     // $objects=array_merge($objects,$objDatabase->selectRecordsetArray($sql));
			$sql = "SELECT * FROM objects WHERE ((ra>" . $rLhr . ") AND (decl>" . $dDdeg . ") AND (decl<" . $uDdeg . ") AND (mag>" . $frommag . ") AND (mag<=" . $tomag . ")) OR name='" . addslashes ( $theobject ) . "' ORDER BY name;";
			$objects = $objDatabase->selectRecordsetArray ( $sql );
			$sql = "SELECT * FROM objects WHERE ((ra<" . $lLhr . ") AND (decl>" . $dDdeg . ") AND (decl<" . $uDdeg . ") AND (mag>" . $frommag . ") AND (mag<=" . $tomag . ")) OR name='" . addslashes ( $theobject ) . "' ORDER BY name;";
			$objects = array_merge ( $objects, array_merge ( $objects, $objDatabase->selectRecordsetArray ( $sql ) ) );
			$sql = "SELECT * FROM objects WHERE ((ra>" . $rLhr . ") AND (decl>" . $dDdeg . ") AND (decl<" . $uDdeg . ") AND ((mag>99) AND (diam1<" . (60 * (15 - $frommag)) . ") AND (diam1>=" . (60 * (15 - $tomag)) . "))) OR name='" . addslashes ( $theobject ) . "' ORDER BY name;";
			$objects = array_merge ( $objects, $objDatabase->selectRecordsetArray ( $sql ) );
			$sql = "SELECT * FROM objects WHERE ((ra<" . $lLhr . ") AND (decl>" . $dDdeg . ") AND (decl<" . $uDdeg . ") AND ((mag>99) AND (diam1<" . (60 * (15 - $frommag)) . ") AND (diam1>=" . (60 * (15 - $tomag)) . "))) OR name='" . addslashes ( $theobject ) . "' ORDER BY name;";
			$objects = array_merge ( $objects, $objDatabase->selectRecordsetArray ( $sql ) );
		} else { // $sql="SELECT * FROM objects WHERE (ra<".$lLhr.") AND (ra>".$rLhr.") AND (decl>".$dDdeg.") AND (decl<".$uDdeg.") AND ((mag<=".$mag.") OR (mag>99)) ORDER BY mag;";
		         // $objects=$objDatabase->selectRecordsetArray($sql);
			$sql = "SELECT * FROM objects WHERE ((ra<" . $lLhr . ") AND (ra>" . $rLhr . ") AND (decl>" . $dDdeg . ") AND (decl<" . $uDdeg . ") AND (mag<=" . $tomag . ") AND (mag>" . $frommag . ")) OR name='" . addslashes ( $theobject ) . "' ORDER BY name;";
			$objects = $objDatabase->selectRecordsetArray ( $sql );
			$sql = "SELECT * FROM objects WHERE ((ra<" . $lLhr . ") AND (ra>" . $rLhr . ") AND (decl>" . $dDdeg . ") AND (decl<" . $uDdeg . ") AND ((mag>99) AND (diam1>=" . (60 * (15 - $tomag)) . ") AND (diam1<" . (60 * (15 - $frommag)) . "))) OR name='" . addslashes ( $theobject ) . "' ORDER BY name;";
			$objects = array_merge ( $objects, $objDatabase->selectRecordsetArray ( $sql ) );
		}
		for($i = 0; $i < count ( $objects ); $i ++)
			$objects [$i] ['seen'] = $this->getSeen ( $objects [$i] ['name'] );
		$theobjects = array ();
		$theresult = array ();
		for($i = 0; $i < count ( $objects ); $i ++)
			if (! (in_array ( $objects [$i] ['name'], $theobjects ))) {
				$theobjects [] = $objects [$i] ['name'];
				$theresult [] = $objects [$i];
			}
		return $theresult;
	}
	public function getObject($theobject = '') // returns an array containing all objects data between the specified coordinates
{
		global $objDatabase;
		$objects = array ();
		$sql = "SELECT * FROM objects WHERE name='" . addslashes ( $theobject ) . "';";
		$objects = $objDatabase->selectRecordsetArray ( $sql );
		for($i = 0; $i < count ( $objects ); $i ++)
			$objects [$i] ['seen'] = $this->getSeen ( $objects [$i] ['name'] );
		return $objects;
	}
	public function getObjectVisibilities($obs) {
		global $objPresentations;
		$popupT = $this->prepareObjectsContrast ();
		if ($popupT)
			for($j = 0; $j < count ( $obs ); $j ++) {
				$obs [$j] ['objectcontrast'] = '-';
				$obs [$j] ['objectcontrasttype'] = '-';
				$obs [$j] ['objectcontrastpopup'] = $popupT;
				$obs [$j] ['objectoptimalmagnification'] = '-';
				$obs [$j] ['objectoptimalmagnificationvalue'] = '-';
			}
		else
			for($j = 0; $j < count ( $obs ); $j ++) {
				$this->calcContrastAndVisibility ( $obs [$j] ['objectname'], $obs [$j] ['showname'], $obs [$j] ['objectmagnitude'], $obs [$j] ['objectsbcalc'], $obs [$j] ['objectdiam1'], $obs [$j] ['objectdiam2'], $contrast, $contype, $popup, $contrastcalc1 );
				$obs [$j] ['objectcontrast'] = $objPresentations->presentationInt1 ( $contrast, '', '' );
				$obs [$j] ['objectcontrasttype'] = $contype;
				$obs [$j] ['objectcontrastpopup'] = $popup;
				$obs [$j] ['objectoptimalmagnification'] = $contrastcalc1 [0] . $contrastcalc1 [1];
				$obs [$j] ['objectoptimalmagnificationvalue'] = $contrastcalc1 [0];
			}
		$obs = $this->getObjectRisSetTrans ( $obs );
		
		return $obs;
	}
	public function getObjectRisSetTrans($obs) {
		global $loggedUser, $objObserver, $objLocation, $objAstroCalc, $dateformat, $globalMonth, $objUtil;
		if ($loggedUser && $objObserver->getObserverProperty ( $loggedUser, 'stdLocation' )) {
			$theYear = $objUtil->checkSessionKey ( 'globalYear', date ( 'Y' ) );
			$theMonth = $objUtil->checkSessionKey ( 'globalMonth', date ( 'n' ) );
			$theDay = $objUtil->checkSessionKey ( 'globalDay', date ( 'j' ) );
			// 2) Get the julian day of today...
			$jd = gregoriantojd ( $theMonth, $theDay, $theYear );
			
			// 3) Get the standard location of the observer
			$longitude = $objLocation->getLocationPropertyFromId ( $objObserver->getObserverProperty ( $loggedUser, 'stdLocation' ), 'longitude' );
			$latitude = $objLocation->getLocationPropertyFromId ( $objObserver->getObserverProperty ( $loggedUser, 'stdLocation' ), 'latitude' );
			
			$timezone = $objLocation->getLocationPropertyFromId ( $objObserver->getObserverProperty ( $loggedUser, 'stdLocation' ), 'timezone' );
			
			$dateTimeZone = new DateTimeZone ( $timezone );
			$datestr = sprintf ( "%02d", $theMonth ) . "/" . sprintf ( "%02d", $theDay ) . "/" . $theYear;
			$dateTime = new DateTime ( $datestr, $dateTimeZone );
			// Geeft tijdsverschil terug in seconden
			$timedifference = $dateTimeZone->getOffset ( $dateTime );
			$timedifference = $timedifference / 3600.0;
			$dateTimeText = date ( $dateformat, mktime ( 0, 0, 0, $theMonth, $theDay, $theYear ) );
			$location = $objLocation->getLocationPropertyFromId ( $objObserver->getObserverProperty ( $loggedUser, 'stdLocation' ), 'name' );
			if (strncmp ( $timezone, "Etc/GMT", 7 ) == 0) {
				$timedifference = - $timedifference;
			}
			for($j = 0; $j < count ( $obs ); $j ++) {
				$ra = $obs [$j] ["objectra"];
				$dec = $obs [$j] ["objectdecl"];
				$ristraset = $objAstroCalc->calculateRiseTransitSettingTime ( $longitude, $latitude, $ra, $dec, $jd, $timedifference );
				if ($ristraset [0] == "-" && strncmp ( $ristraset [3], "-", 1 ) == 0) {
					$popup1 = $obs [$j] ["objectname"] . LangDoesntrise;
				} else if ($ristraset [0] == "-") {
					$popup1 = $obs [$j] ["objectname"] . LangCircumpolar;
				} else {
					$popup1 = $obs [$j] ["objectname"] . LangRise . $ristraset [0] . LangRistrasetOn . $dateTimeText . LangRistrasetIn . addslashes ( $location );
				}
				$popup2 = $obs [$j] ["objectname"] . LangTransitPopup . $ristraset [1] . LangRistrasetOn . $dateTimeText . LangRistrasetIn . addslashes ( $location );
				if ($ristraset [2] == "-" && strncmp ( $ristraset [3], "-", 1 ) == 0) {
					$popup3 = $obs [$j] ["objectname"] . LangDoesntrise;
				} else if ($ristraset [2] == "-") {
					$popup3 = $obs [$j] ["objectname"] . LangCircumpolar;
				} else {
					$popup3 = $obs [$j] ["objectname"] . LangSet . $ristraset [2] . LangRistrasetOn . $dateTimeText . LangRistrasetIn . addslashes ( $location );
				}
				if ($ristraset [3] == "-") {
					$popup4 = $obs [$j] ["objectname"] . LangDoesntrise;
				} else {
					$popup4 = $obs [$j] ["objectname"] . LangAltitude . $ristraset [3] . LangRistrasetIn . addslashes ( $location );
				}
				$obs [$j] ['objectrise'] = $ristraset [0];
				$obs [$j] ['objectriseorder'] = ($ristraset [0] != '-' ? ($ristraset [0] < 10 ? (intval(substr ( $ristraset [0], 0, 1 )) * 100) + 2400 + intval(substr ( $ristraset [0], 2, 2 )) : ($ristraset [0] < 12 ? (intval(substr ( $ristraset [0], 0, 2 )) * 100) + 2400 + intval(substr ( $ristraset [0], 3, 2 )) : (intval(substr ( $ristraset [0], 0, 2 )) * 100) + intval(substr ( $ristraset [0], 3, 2 )))) : 9999);
                $obs [$j] ['objecttransit'] = $ristraset [1];
                $obs [$j] ['objecttransitorder'] = ($ristraset[1] != '-' 
                    ? ($ristraset[1] < 10 
                    ? (intval(substr($ristraset[1], 0, 2)) * 100) + 2400 + intval(substr($ristraset[1], 2, 2))
                    : ($ristraset [1] < 12 
                    ? (intval(substr ( $ristraset [1], 0, 2 )) * 100) + 2400 + intval(substr ( $ristraset [1], 3, 2 )) 
                    : (intval(substr ( $ristraset [1], 0, 2 )) * 100) + intval(substr ( $ristraset [1], 3, 2 )))) : 9999);

				$obs [$j] ['objectset'] = $ristraset [2];
				$obs [$j] ['objectsetorder'] = ($ristraset [2] != '-' ? ($ristraset [2] < 10 ? (intval(substr ( $ristraset [2], 0, 1 )) * 100) + 2400 + intval(substr ( $ristraset [2], 2, 2 )) : ($ristraset [2] < 12 ? (intval(substr ( $ristraset [2], 0, 2 )) * 100) + 2400 + intval(substr ( $ristraset [2], 3, 2 )) : (intval(substr ( $ristraset [2], 0, 2 )) * 100) + intval(substr ( $ristraset [2], 3, 2 )))) : 9999);
				$obs [$j] ['objectbest'] = $ristraset [4];
				$obs [$j] ['objectbestorder'] = ($ristraset [4] != '-' ? ($ristraset [4] < 10 ? (intval(substr ( $ristraset [4], 0, 1 )) * 1000000) + 24000000 + (intval(substr ( $ristraset [4], 2, 2 )) * 10000) : ($ristraset [4] < 12 ? (intval(substr ( $ristraset [4], 0, 2 )) * 1000000) + 24000000 + (intval(substr ( $ristraset [4], 3, 2 )) * 10000) : (intval(substr ( $ristraset [4], 0, 2 )) * 1000000) + (intval(substr ( $ristraset [4], 3, 2 )) * 10000) + ($obs [$j] ['objectsetorder']))) : 99999999);
				$obs [$j] ['objectmaxaltitude'] = $ristraset [3];
				$obs [$j] ['objectrisepopup'] = $popup1;
				$obs [$j] ['objecttransitpopup'] = $popup2;
				$obs [$j] ['objectsetpopup'] = $popup3;
				$obs [$j] ['objectmaxaltitudepopup'] = $popup4;
			}
		} else {
			for($j = 0; $j < count ( $obs ); $j ++) {
				$obs [$j] ['objectrise'] = "-";
				$obs [$j] ['objecttransit'] = "-";
				$obs [$j] ['objectset'] = "-";
				$obs [$j] ['objectbest'] = "-";
				$obs [$j] ['objectbestorder'] = "99";
				$obs [$j] ['objectmaxaltitude'] = "-";
				$obs [$j] ['objectrisepopup'] = "-";
				$obs [$j] ['objecttransitpopup'] = "-";
				$obs [$j] ['objectsetpopup'] = "-";
				$obs [$j] ['objectmaxaltitudepopup'] = "-";
			}
		}
		return $obs;
	}
	private function getPartOfNames($name) {
		global $objDatabase;
		return $objDatabase->selectSingleArray ( "SELECT objectpartof.partofname FROM objectpartof WHERE objectpartof.objectname = \"" . $name . "\"", 'partofname' );
	}
	public function getSeen($object) {
		// Returns -, X(totalnr) or Y(totalnr/personalnr) depending on the seen-degree of the objects
		global $loggedUser, $objDatabase;
		$seen = '-';
		if ($ObsCnt = $objDatabase->selectSingleValue ( "SELECT COUNT(observations.id) As ObsCnt FROM observations WHERE objectname = \"" . $object . "\" AND visibility != 7 ", 'ObsCnt' )) {
			$seen = 'X(' . $ObsCnt . ')';
			if ($loggedUser) {
				$run3 = $objDatabase->selectRecordset ( "SELECT COUNT(observations.id) As PersObsCnt, MAX(observations.date) As PersObsMaxDate FROM observations WHERE objectname = \"" . $object . "\" AND observerid = \"" . $loggedUser . "\" AND visibility != 7" );
				$get3 = $run3->fetch ( PDO::FETCH_OBJ );
				if ($get3->PersObsCnt > 0) {
					$run4 = $objDatabase->selectRecordset ( "SELECT COUNT(observations.id) As PersObsCnt FROM observations WHERE objectname = \"" . $object . "\" AND observerid = \"" . $loggedUser . "\" AND visibility != 7 AND hasDrawing=1" );
					if ($run4->fetch ( PDO::FETCH_OBJ )->PersObsCnt > 0) {
						$seen = 'YD(' . $ObsCnt . '/' . $get3->PersObsCnt . ')&nbsp;' . $get3->PersObsMaxDate;
					} else {
						$seen = 'Y(' . $ObsCnt . '/' . $get3->PersObsCnt . ')&nbsp;' . $get3->PersObsMaxDate;
					}
				}
			}
		}
		return $seen;
	}
	public function getSeenComprehensive($object) {
		// Returns -, X(totalnr) or Y(totalnr/personalnr) depending on the seen-degree of the objects
		global $loggedUser, $objDatabase, $baseURL, $dateformat;
		
		$ObsCnt = $objDatabase->selectSingleValue ( "SELECT COUNT(observations.id) As ObsCnt FROM observations WHERE objectname = \"" . $object . "\" AND visibility != 7 ", 'ObsCnt' );
		
		echo "<div class=\"row\">
		       <div class=\"col-md-6\">";
		echo "<table class=\"table table-bordered table-condensed table-striped table-hover table-responsive\">";
		echo " <tr>";
		echo "  <td>" . LangViewObserverNumberOfObservations . "</td><td><a href=\"" . $baseURL . "index.php?indexAction=result_selected_observations&amp;object=" . urlencode ( $object ) . "\" title=\"" . LangObjectYSeen . "\">" . $ObsCnt . "</a></td>";
		echo " </tr>";
		echo " <tr>";
		echo "  <td>" . LangTopObserversHeader7 . "</td>";
		$run4 = $objDatabase->selectRecordset ( "SELECT COUNT(observations.id) As totDraw FROM observations WHERE objectname = \"" . $object . "\" AND visibility != 7 AND hasDrawing=1" );
		$totDraw = $run4->fetch ( PDO::FETCH_OBJ )->totDraw;
		if ($totDraw > 0) {
			$obj = preg_split ( "/ /", $object );
			$cat = $obj [0];
			$number = $obj [1];
			echo "  <td><a href=\"" . $baseURL . "index.php?indexAction=result_selected_observations&query=Submit+Query&seen=A&catalog=" . $cat . "&number=" . rawurlencode ( $number ) . "&drawings=on\">" . $totDraw . "</a></td>";
		} else {
			echo "  <td>0</td>";
		}
		echo " </tr>";
		
		if ($loggedUser) {
			$run3 = $objDatabase->selectRecordset ( "SELECT COUNT(observations.id) As PersObsCnt, MAX(observations.date) As PersObsMaxDate FROM observations WHERE objectname = \"" . $object . "\" AND observerid = \"" . $loggedUser . "\" AND visibility != 7" );
			$get3 = $run3->fetch ( PDO::FETCH_OBJ );
			if ($get3->PersObsCnt > 0) {
				// The number of personal observations of this object.
				echo " <tr>";
				echo "  <td>" . LangPersonalObservations . "</td>";
				echo "  <td><a href=\"" . $baseURL . "index.php?indexAction=result_selected_observations&query=Submit+Query&seen=A&catalog=" . $cat . "&number=" . rawurlencode ( $number ) . "&observer=" . $loggedUser . "\">" . $get3->PersObsCnt . "</a></td>";
				echo " </tr>";
				
				// The date of observer's last observation of this object.
				echo " <tr>";
				echo "  <td>" . LangLastPersonalObservation . "</td>";
				$date = $get3->PersObsMaxDate;
				$dateArray = sscanf ( $date, "%4d%2d%2d" );
				echo "  <td>" . date ( $dateformat, mktime ( 0, 0, 0, $dateArray [1], $dateArray [2], $dateArray [0] ) ) . "</td>";
				echo " </tr>";
				
				// The number of drawings the observer has made.
				echo " <tr>";
				echo "  <td>" . LangNumberOfPersonalDrawings . "</td>";
				$run4 = $objDatabase->selectRecordset ( "SELECT COUNT(observations.id) As PersObsCnt FROM observations WHERE objectname = \"" . $object . "\" AND observerid = \"" . $loggedUser . "\" AND visibility != 7 AND hasDrawing=1" );
				$persDrawings = $run4->fetch ( PDO::FETCH_OBJ )->PersObsCnt;
				if ($persDrawings > 0) {
					echo "  <td><a href=\"" . $baseURL . "index.php?indexAction=result_selected_observations&query=Search&seen=A&catalog=" . $cat . "&number=" . rawurlencode ( $number ) . "&observer=" . $loggedUser . "&drawings=on\">" . $persDrawings . "</a></td>";
				} else {
					echo "<td>" . $persDrawings . "</td>";
				}
				echo " </tr>";
			}
		}
		echo "</table>";
		echo "</div>";
	}
	public function getPartOfs($objects) {
		global $objDatabase;
		$i = 0;
		$objectPartOfs = array ();
		while ( list ( $key, $value ) = each ( $objects ) ) {
			$objectsPartOfs [$key] = $value;
			$partofs = $objDatabase->selectSingleArray ( "SELECT objectname FROM objectpartof WHERE partofname=\"" . $value [1] . "\"", "objectname" );
			while ( list ( $key2, $value2 ) = each ( $partofs ) )
				$objectsPartOfs [$value2] = array (
						$i ++,
						$value2 
				);
		}
		return $objectsPartOfs;
	}
	private function getSeenLastseenLink($object, &$seen, &$seenlink, &$lastseen, &$lastseenlink) {
		global $baseURL, $objDatabase, $loggedUser;
		$seen = "-";
		$seenlink = "<a href=\"" . $baseURL . "index.php?indexAction=detail_object&amp;object=" . urlencode ( $object ) . "\" title=\"" . LangObjectNSeen . "\" >-</a>";
		$lastseenlink = "-";
		$lastseenlink = "-";
		$ObsCnt = $objDatabase->selectSingleValue ( "SELECT COUNT(observations.id) As ObsCnt FROM observations WHERE objectname = \"" . $object . "\" AND visibility != 7 ", 'ObsCnt' );
		$DrwCnt = $objDatabase->selectSingleValue ( "SELECT COUNT(observations.id) As DrwCnt FROM observations WHERE objectname = \"" . $object . "\" AND visibility != 7 AND hasDrawing=1", 'DrwCnt' );
		if ($ObsCnt) {
			$seen = 'X' . ($DrwCnt ? 'S' : 'Z') . '(' . $ObsCnt . '/' . $DrwCnt . ')';
			$seenlink = "<a href=\"" . $baseURL . "index.php?indexAction=result_selected_observations&amp;object=" . urlencode ( $object ) . "\" data-toggle=\"tooltip\" data-placement=\"bottom\" title=\"" . LangObjectXSeen . "\" >" . 'X' . ($DrwCnt ? 'S' : 'Z') . '(' . $ObsCnt . '/' . $DrwCnt . ')' . "</a>";
			if ($loggedUser) {
				$run3 = $objDatabase->selectRecordset ( "SELECT COUNT(observations.id) As PersObsCnt, MAX(observations.date) As PersObsMaxDate FROM observations WHERE objectname = \"" . $object . "\" AND observerid = \"" . $loggedUser . "\" AND visibility != 7" );
				$get3 = $run3->fetch ( PDO::FETCH_OBJ );
				if ($get3->PersObsCnt > 0) {
					$run4 = $objDatabase->selectRecordset ( "SELECT COUNT(observations.id) As PersObsCnt FROM observations WHERE objectname = \"" . $object . "\" AND observerid = \"" . $loggedUser . "\" AND visibility != 7 AND hasDrawing=1" );
					if ($run4->fetch ( PDO::FETCH_OBJ )->PersObsCnt > 0) {
						$seen = 'YD(' . $ObsCnt . '/' . $get3->PersObsCnt . ')';
						$seenlink = "<a href=\"" . $baseURL . "index.php?indexAction=result_selected_observations&amp;object=" . urlencode ( $object ) . "\" data-toggle=\"tooltip\" data-placement=\"bottom\" title=\"" . LangObjectYDSeen . "\" >" . 'YD(' . $ObsCnt . '/' . $get3->PersObsCnt . ')' . "</a>";
					} else {
						$seen = 'Y' . ($DrwCnt ? 'S' : 'Z') . '(' . $ObsCnt . '/' . $get3->PersObsCnt . ')';
						$seenlink = "<a href=\"" . $baseURL . "index.php?indexAction=result_selected_observations&amp;object=" . urlencode ( $object ) . "\" data-toggle=\"tooltip\" data-placement=\"bottom\" title=\"" . LangObjectYSeen . "\" >" . 'Y' . ($DrwCnt ? 'S' : 'Z') . '(' . $ObsCnt . '/' . $get3->PersObsCnt . ')' . "</a>";
					}
					$lastseen = $get3->PersObsMaxDate;
					$lastseenlink = "<a href=\"" . $baseURL . "index.php?indexAction=result_selected_observations&amp;observer=" . urlencode ( $loggedUser ) . "&amp;sort=observationdate&amp;sortdirection=desc&amp;object=" . urlencode ( $object ) . "\"  data-toggle=\"tooltip\" data-placement=\"bottom\"  title=\"" . LangObjectYSeen . "\" >" . $get3->PersObsMaxDate . "</a>";
				}
			}
		}
		return;
	}
	public function getSeenObjectDetails($obs, $seen = "A") {
		global $loggedUser, $objAtlas, $objLocation, $objDatabase, $objPresentations, $objObserver;
		$result2 = array ();
		$obscnt = sizeof ( $obs );
		if ($obscnt > 0) {
			$j = 0;
			reset ( $obs );
			while ( list ( $key, $value ) = each ( $obs ) ) {
				if (array_key_exists ( 'name', $value ))
					$object = $value ['name'];
				else
					$object = $value [1];
				$seentype = "-";
				$objectseen = '';
				$objectseenlink = '';
				$objectlastseen = '';
				$objectlastseenlink = '';
				$this->getSeenLastseenLink ( $object, $objectseen, $objectseenlink, $objectlastseen, $objectlastseenlink );
				if (($seen == "A") || (strlen ( $seen ) == 1 ? (strpos ( " " . $objectseen, substr ( $seen, 0, 1 ) )) : (strlen ( $seen ) == 2 ? strpos ( " " . $objectseen, substr ( $seen, 0, 1 ) ) || strpos ( " " . $objectseen, substr ( $seen, 1, 1 ) ) : (strpos ( " " . $objectseen, substr ( $seen, 0, 1 ) )) || (strpos ( " " . $objectseen, substr ( $seen, 1, 1 ) )) || (strpos ( " " . $objectseen, substr ( $seen, 2, 1 ) ))))) {
					$result2 [$j] ['objectname'] = $object;
					$get = $objDatabase->selectRecordset ( "SELECT * FROM objects WHERE name = \"" . $object . "\"" )->fetch ( PDO::FETCH_OBJ );
					$result2 [$j] ['objecttype'] = $get->type;
					$result2 [$j] ['objecttypefull'] = $GLOBALS [$get->type];
					$altnames = $this->getAlternativeNames ( $object );
					$alt = "";
					while ( list ( $keyaltnames, $valuealtnames ) = each ( $altnames ) )
						if (trim ( $valuealtnames ) != trim ( $object ))
							$alt .= ($alt ? "/" : "") . (trim ( $valuealtnames ));
					$result2 [$j] ['altname'] = $alt;
					$result2 [$j] ['objectconstellation'] = $get->con;
					$result2 [$j] ['objectconstellationfull'] = $GLOBALS [$get->con];
					$result2 [$j] ['objectseen'] = $objectseen;
					$result2 [$j] ['objectlastseen'] = $objectlastseen;
					$result2 [$j] ['objectseenlink'] = $objectseenlink;
					$result2 [$j] ['objectlastseenlink'] = $objectlastseenlink;
					if (is_numeric ( $key ))
						$result2 [$j] ['showname'] = $object;
					else
						$result2 [$j] ['showname'] = $key;
					$result2 [$j] ['objectmagnitude'] = ($get->mag == 99.9 ? '' : round ( $get->mag, 1 ));
					$result2 [$j] ['objectsurfacebrightness'] = ($get->subr == 99.9 ? '' : round ( $get->subr, 1 ));
					$result2 [$j] ['objectra'] = $get->ra;
					$result2 [$j] ['objectrahms'] = $objPresentations->raToStringHMS ( $result2 [$j] ['objectra'] );
					$result2 [$j] ['objectdecl'] = $get->decl;
					$result2 [$j] ['objectdecldms'] = $objPresentations->decToStringDegMinSec ( $result2 [$j] ['objectdecl'], 0 );
					$result2 [$j] ['objectradecl'] = $objPresentations->raToStringHMS ( $result2 [$j] ['objectra'] ) . ' ' . $objPresentations->decToStringDegMinSec ( $result2 [$j] ['objectdecl'], 0 );
					$result2 [$j] ['objectdiam1'] = $get->diam1;
					$result2 [$j] ['objectdiam2'] = $get->diam2;
					$result2 [$j] ['objectsize'] = $this->calculateSize ( $get->diam1, $get->diam2 );
					$result2 [$j] ['objectpa'] = $get->pa;
					$result2 [$j] ['objectsizepa'] = ($result2 [$j] ['objectsize'] ? ($result2 [$j] ['objectsize'] . '/' . $objPresentations->presentationInt ( $result2 [$j] ['objectpa'], 999, "-" )) : '-');
					if (array_key_exists ( 'name', $value ))
						$result2 [$j] ['objectpositioninlist'] = $j;
					else
						$result2 [$j] ['objectpositioninlist'] = $value [0];
					$result2 [$j] ['objectsbcalc'] = $get->SBObj;
					$result2 [$j] ['objectdescription'] = $get->description;
					if (is_array ( $value ) && count ( $value ) == 3)
						$result2 [$j] ['objectlistdescription'] = $value [2];
					reset ( $objAtlas->atlasCodes );
					while ( list ( $key, $value ) = each ( $objAtlas->atlasCodes ) )
						$result2 [$j] [$key] = $get->$key;
					$result2 [$j] ['objectcontrast'] = '-';
					$result2 [$j] ['objectcontrasttype'] = '-';
					$result2 [$j] ['objectcontrastpopup'] = '';
					$result2 [$j] ['objectoptimalmagnification'] = '-';
					
					$result2 [$j] ['objectmaxalt'] = "-";
					$result2 [$j] ['objectmaxaltstart'] = "-";
					$result2 [$j] ['objectmaxaltend'] = "-";
					
					if ($loggedUser && $objObserver->getObserverProperty ( $loggedUser, 'stdLocation' )) {
						$theLocation = $objObserver->getObserverProperty ( $loggedUser, 'stdLocation' );
						$longitude = 1.0 * $objLocation->getLocationPropertyFromId ( $theLocation, 'longitude' );
						$latitude = 1.0 * $objLocation->getLocationPropertyFromId ( $theLocation, 'latitude' );
						$timezone = $objLocation->getLocationPropertyFromId ( $theLocation, 'timezone' );
						$dateTimeZone = new DateTimeZone ( $timezone );
						$maxalt = '-';
						$maxaltstart = '-';
						$maxaltend = '-';
						for($i = 1; $i < 13; $i ++) {
							$datestr = sprintf ( "%02d", $i ) . "/" . sprintf ( "%02d", 1 ) . "/" . $_SESSION ['globalYear'];
							$dateTime = new DateTime ( $datestr, $dateTimeZone );
							$timedifference = $dateTimeZone->getOffset ( $dateTime );
							if (strncmp ( $timezone, "Etc/GMT", 7 ) == 0)
								$timedifference = - $timedifference;
							date_default_timezone_set ( "UTC" );
							$theTimeDifference1 [$i] = $timedifference;
							$theEphemerides1 [$i] = $this->getEphemerides ( $object, 1, $i, 2010 );
							$theNightEphemerides1 [$i] = date_sun_info ( strtotime ( "2010" . "-" . $i . "-" . "1" ), $latitude, $longitude );
							$datestr = sprintf ( "%02d", $i ) . "/" . sprintf ( "%02d", 1 ) . "/" . $_SESSION ['globalYear'];
							$dateTime = new DateTime ( $datestr, $dateTimeZone );
							$timedifference = $dateTimeZone->getOffset ( $dateTime );
							if (strncmp ( $timezone, "Etc/GMT", 7 ) == 0)
								$timedifference = - $timedifference;
							date_default_timezone_set ( "UTC" );
							$theTimeDifference15 [$i] = $timedifference;
							$theEphemerides15 [$i] = $this->getEphemerides ( $object, 15, $i, 2010 );
							$theNightEphemerides15 [$i] = date_sun_info ( strtotime ( "2010" . "-" . $i . "-" . "15" ), $latitude, $longitude );
						}
						for($i = 1; $i < 13; $i ++) {
							if ($i == 1) {
								if (($theEphemerides1 [$i] ['altitude'] != '-') && (($theEphemerides1 [$i] ['altitude'] == $theEphemerides15 [$i] ['altitude']) || ($theEphemerides1 [$i] ['altitude'] == $theEphemerides15 [12] ['altitude']))) {
									$maxalt = $theEphemerides1 [$i] ['altitude'];
									if ($theEphemerides1 [$i] ['altitude'] > $theEphemerides15 [12] ['altitude'])
										$maxaltstart = 0;
									else if ($theEphemerides1 [$i] ['altitude'] > $theEphemerides15 [$i] ['altitude'])
										$maxaltend = 0;
								}
							} else {
								if (($theEphemerides1 [$i] ['altitude'] != '-') && (($theEphemerides1 [$i] ['altitude'] == $theEphemerides15 [$i] ['altitude']) || ($theEphemerides1 [$i] ['altitude'] == $theEphemerides15 [$i - 1] ['altitude']))) {
									$maxalt = $theEphemerides1 [$i] ['altitude'];
									if ($theEphemerides1 [$i] ['altitude'] > $theEphemerides15 [$i - 1] ['altitude'])
										$maxaltstart = $i - 1;
									else if ($theEphemerides1 [$i] ['altitude'] > $theEphemerides15 [$i] ['altitude'])
										$maxaltend = $i - 1;
								}
							}
							if ($i == 12) {
								if (($theEphemerides15 [$i] ['altitude'] != '-') && (($theEphemerides15 [$i] ['altitude'] == $theEphemerides1 [$i] ['altitude']) || ($theEphemerides15 [$i] ['altitude'] == $theEphemerides1 [1] ['altitude']))) {
									$maxalt = $theEphemerides15 [$i] ['altitude'];
									if ($theEphemerides15 [$i] ['altitude'] > $theEphemerides1 [$i] ['altitude'])
										$maxaltstart = $i + .5 - 1;
									else if ($theEphemerides15 [$i] ['altitude'] > $theEphemerides1 [1] ['altitude'])
										$maxaltend = $i + .5 - 1;
								}
							} else {
								if (($theEphemerides15 [$i] ['altitude'] != '-') && (($theEphemerides15 [$i] ['altitude'] == $theEphemerides1 [$i] ['altitude']) || ($theEphemerides15 [$i] ['altitude'] == $theEphemerides1 [$i + 1] ['altitude']))) {
									$maxalt = $theEphemerides15 [$i] ['altitude'];
									if ($theEphemerides15 [$i] ['altitude'] > $theEphemerides1 [$i] ['altitude'])
										$maxaltstart = $i + .5 - 1;
									else if ($theEphemerides15 [$i] ['altitude'] > $theEphemerides1 [$i + 1] ['altitude'])
										$maxaltend = $i + .5 - 1;
								}
							}
						}
						$result2 [$j] ['objectmaxalt'] = $maxalt;
						$result2 [$j] ['objectmaxaltstart'] = '-';
						$result2 [$j] ['objectmaxaltend'] = '-';
						$result2 [$j] ['objectmaxaltmid'] = '-';
						$result2 [$j] ['objectmaxaltstarttext'] = "-";
						$result2 [$j] ['objectmaxaltmidtext'] = "-";
						$result2 [$j] ['objectmaxaltendtext'] = "-";
						if ($maxalt != '-') {
							$result2 [$j] ['objectmaxaltstart'] = 100 * ($maxaltstart + 1);
							$result2 [$j] ['objectmaxaltend'] = 100 * ($maxaltend + 1);
							if ($maxaltstart > $maxaltend)
								$maxaltmid = ($maxaltstart + 12 + $maxaltend) / 2;
							else
								$maxaltmid = ($maxaltstart + $maxaltend) / 2;
							if ($maxaltmid >= 12)
								$maxaltmid -= 12;
							$result2 [$j] ['objectmaxaltmid'] = 100 * ($maxaltmid + 1);
							$a = floor ( $maxaltstart + 1 );
							$b = $maxaltstart + 1 - $a;
							if ($b == 0.75)
								$c = LangMonthEnd;
							else if ($b == 0.5)
								$c = LangMonthMid;
							else if ($b == 0.25)
								$c = LangMonthStart;
							else
								$c = LangMonthTransit;
							$result2 [$j] ['objectmaxaltstarttext'] = $c . ' ' . $GLOBALS ['Month' . $a . 'Short'];
							$a = floor ( $maxaltend + 1 );
							$b = $maxaltend + 1 - $a;
							if ($b == 0.75)
								$c = LangMonthEnd;
							else if ($b == 0.5)
								$c = LangMonthMid;
							else if ($b == 0.25)
								$c = LangMonthStart;
							else
								$c = LangMonthTransit;
							$result2 [$j] ['objectmaxaltendtext'] = $c . ' ' . $GLOBALS ['Month' . $a . 'Short'];
							$a = floor ( $maxaltmid + 1 );
							$b = $maxaltmid + 1 - $a;
							if ($b == 0.75)
								$c = LangMonthEnd;
							else if ($b == 0.5)
								$c = LangMonthMid;
							else if ($b == 0.25)
								$c = LangMonthStart;
							else
								$c = LangMonthTransit;
							$result2 [$j] ['objectmaxaltmidtext'] = $c . ' ' . $GLOBALS ['Month' . $a . 'Short'];
						}
					}
					
					$j ++;
				}
			}
		}
		$obs = $this->getObjectVisibilities ( $result2 );
		return $obs;
	}
	private function getSize($name) // getSize returns the size of the object
{
		global $objDatabase;
		$sql = "SELECT diam1, diam2 FROM objects WHERE name = \"$name\"";
		$run = $objDatabase->selectRecordset ( $sql );
		$get = $run->fetch ( PDO::FETCH_OBJ );
		return $this->calculateSize ( $get->diam1, $get->diam2 );
	}
	public function newAltName($name, $cat, $catindex) {
		global $objDatabase;
		return $objDatabase->execSQL ( "INSERT INTO objectnames (objectname, catalog, catindex, altname) VALUES (\"$name\", \"$cat\", \"$catindex\", TRIM(CONCAT(\"$cat\", \" \", \"" . ucwords ( trim ( $catindex ) ) . "\")))" );
	}
	public function newName($name, $cat, $catindex) {
		$newname = trim ( $cat . " " . ucwords ( trim ( $catindex ) ) );
		$newcatindex = ucwords ( trim ( $catindex ) );
		global $objDatabase;
		$objDatabase->execSQL ( "UPDATE objects SET name=\"$newname\" WHERE name = \"$name\"" );
		$objDatabase->execSQL ( "UPDATE objectnames SET catalog=\"$cat\", catindex=\"$newcatindex\", altname=TRIM(CONCAT(\"$cat\", \" \", \"$newcatindex\")) WHERE objectname = \"$name\" AND altname = \"$name\"" );
		$objDatabase->execSQL ( "UPDATE objectnames SET objectname=\"$newname\" WHERE objectname = \"$name\"" );
		$objDatabase->execSQL ( "UPDATE observerobjectlist SET objectshowname=\"$newname\" WHERE objectname = \"$name\"" );
		$objDatabase->execSQL ( "UPDATE observerobjectlist SET objectname=\"$newname\" WHERE objectname = \"$name\"" );
		$objDatabase->execSQL ( "UPDATE observations SET objectname=\"$newname\" WHERE objectname = \"$name\"" );
		$objDatabase->execSQL ( "UPDATE objectpartof SET objectname=\"$newname\" WHERE objectname = \"$name\"" );
		$objDatabase->execSQL ( "UPDATE objectpartof SET partofname=\"$newname\" WHERE partofname = \"$name\"" );
	}
	public function newPartOf($name, $cat, $catindex) {
		global $objDatabase;
		return $objDatabase->execSQL ( "INSERT INTO objectpartof (objectname, partofname) VALUES (\"$name\", \"" . trim ( $cat . " " . ucwords ( trim ( $catindex ) ) ) . "\")" );
	}
	public function prepareObjectsContrast() // internal procedure to speed up contrast calculations
{
		global $objContrast, $loggedUser, $objDatabase;
		;
		if (! array_key_exists ( 'LTC', $_SESSION ) || (! $_SESSION ['LTC']))
			$_SESSION ['LTC'] = array (
					array (
							4,
							- 0.3769,
							- 1.8064,
							- 2.3368,
							- 2.4601,
							- 2.5469,
							- 2.5610,
							- 2.5660 
					),
					array (
							5,
							- 0.3315,
							- 1.7747,
							- 2.3337,
							- 2.4608,
							- 2.5465,
							- 2.5607,
							- 2.5658 
					),
					array (
							6,
							- 0.2682,
							- 1.7345,
							- 2.3310,
							- 2.4605,
							- 2.5467,
							- 2.5608,
							- 2.5658 
					),
					array (
							7,
							- 0.1982,
							- 1.6851,
							- 2.3140,
							- 2.4572,
							- 2.5481,
							- 2.5615,
							- 2.5665 
					),
					array (
							8,
							- 0.1238,
							- 1.6252,
							- 2.2791,
							- 2.4462,
							- 2.5463,
							- 2.5597,
							- 2.5646 
					),
					array (
							9,
							- 0.0424,
							- 1.5529,
							- 2.2297,
							- 2.4214,
							- 2.5343,
							- 2.5501,
							- 2.5552 
					),
					array (
							10,
							0.0498,
							- 1.4655,
							- 2.1659,
							- 2.3763,
							- 2.5047,
							- 2.5269,
							- 2.5333 
					),
					array (
							11,
							0.1596,
							- 1.3581,
							- 2.0810,
							- 2.3036,
							- 2.4499,
							- 2.4823,
							- 2.4937 
					),
					array (
							12,
							0.2934,
							- 1.2256,
							- 1.9674,
							- 2.1965,
							- 2.3631,
							- 2.4092,
							- 2.4318 
					),
					array (
							13,
							0.4557,
							- 1.0673,
							- 1.8186,
							- 2.0531,
							- 2.2445,
							- 2.3083,
							- 2.3491 
					),
					array (
							14,
							0.6500,
							- 0.8841,
							- 1.6292,
							- 1.8741,
							- 2.0989,
							- 2.1848,
							- 2.2505 
					),
					array (
							15,
							0.8808,
							- 0.6687,
							- 1.3967,
							- 1.6611,
							- 1.9284,
							- 2.0411,
							- 2.1375 
					),
					array (
							16,
							1.1558,
							- 0.3952,
							- 1.1264,
							- 1.4176,
							- 1.7300,
							- 1.8727,
							- 2.0034 
					),
					array (
							17,
							1.4822,
							- 0.0419,
							- 0.8243,
							- 1.1475,
							- 1.5021,
							- 1.6768,
							- 1.8420 
					),
					array (
							18,
							1.8559,
							0.3458,
							- 0.4924,
							- 0.8561,
							- 1.2661,
							- 1.4721,
							- 1.6624 
					),
					array (
							19,
							2.2669,
							0.6960,
							- 0.1315,
							- 0.5510,
							- 1.0562,
							- 1.2892,
							- 1.4827 
					),
					array (
							20,
							2.6760,
							1.0880,
							0.2060,
							- 0.3210,
							- 0.8800,
							- 1.1370,
							- 1.3620 
					),
					array (
							21,
							2.7766,
							1.2065,
							0.3467,
							- 0.1377,
							- 0.7361,
							- 0.9964,
							- 1.2439 
					),
					array (
							22,
							2.9304,
							1.3821,
							0.5353,
							0.0328,
							- 0.5605,
							- 0.8606,
							- 1.1187 
					),
					array (
							23,
							3.1634,
							1.6107,
							0.7708,
							0.2531,
							- 0.3895,
							- 0.7030,
							- 0.9681 
					),
					array (
							24,
							3.4643,
							1.9034,
							1.0338,
							0.4943,
							- 0.2033,
							- 0.5259,
							- 0.8288 
					),
					array (
							25,
							3.8211,
							2.2564,
							1.3265,
							0.7605,
							0.0172,
							- 0.2992,
							- 0.6394 
					),
					array (
							26,
							4.2210,
							2.6320,
							1.6990,
							1.1320,
							0.2860,
							- 0.0510,
							- 0.4080 
					),
					array (
							27,
							4.6100,
							3.0660,
							2.1320,
							1.5850,
							0.6520,
							0.2410,
							- 0.1210 
					) 
			);
		
		if (! array_key_exists ( 'LTCSize', $_SESSION ) || (! $_SESSION ['LTCSize']))
			$_SESSION ['LTCSize'] = 24;
		if (! array_key_exists ( 'angleSize', $_SESSION ) || (! $_SESSION ['angleSize']))
			$_SESSION ['angleSize'] = 7;
		if (! array_key_exists ( 'angle', $_SESSION ) || (! $_SESSION ['angle']))
			$_SESSION ['angle'] = array (
					- 0.2255,
					0.5563,
					0.9859,
					1.260,
					1.742,
					2.083,
					2.556 
			);
<<<<<<< HEAD
        $popup = "";
        $magnificationsName = array();
        $fov = array();
=======
		$popup = "";
		$magnificationsName = array();
		$fov = array();
>>>>>>> 8225a9c3
		if (! ($loggedUser))
			$popup = LangContrastNotLoggedIn;
		else {
			$sql5 = "SELECT stdlocation, stdtelescope from observers where id = \"" . $loggedUser . "\"";
			$run5 = $objDatabase->selectRecordset ( $sql5 );
			$get5 = $run5->fetch ( PDO::FETCH_OBJ );
			if ($get5->stdlocation == 0)
				$popup = LangContrastNoStandardLocation;
			elseif ($get5->stdtelescope == 0)
				$popup = LangContrastNoStandardInstrument;
			else { // Check for eyepieces or a fixed magnification
				$sql6 = "SELECT fixedMagnification, diameter, fd from instruments where id = \"" . $get5->stdtelescope . "\"";
				$run6 = $objDatabase->selectRecordset ( $sql6 );
				$get6 = $run6->fetch ( PDO::FETCH_OBJ );
				if ($get6->fd == 0 && $get6->fixedMagnification == 0) { // We are not setting $magnifications
					$magnifications = array ();
				} else if ($get6->fixedMagnification == 0) {
					$sql7 = "SELECT focalLength, name, apparentFOV, maxFocalLength from eyepieces where observer = \"" . $loggedUser . "\" AND eyepieceactive=1";
					$run7 = $objDatabase->selectRecordset ( $sql7 );
					while ( $get7 = $run7->fetch ( PDO::FETCH_OBJ ) ) {
						if ($get7->maxFocalLength > 0.0) {
							$fRange = $get7->maxFocalLength - $get7->focalLength;
							for($i = 0; $i < 5; $i ++) {
								$focalLengthEyepiece = $get7->focalLength + $i * $fRange / 5.0;
								$magnifications [] = $get6->diameter * $get6->fd / $focalLengthEyepiece;
								$magnificationsName [] = $get7->name . " - " . $focalLengthEyepiece . "mm";
								$fov [] = 1.0 / ($get6->diameter * $get6->fd / $focalLengthEyepiece) * 60.0 * $get7->apparentFOV;
							}
						} else {
							$magnifications [] = $get6->diameter * $get6->fd / $get7->focalLength;
							$magnificationsName [] = $get7->name;
							$fov [] = 1.0 / ($get6->diameter * $get6->fd / $get7->focalLength) * 60.0 * $get7->apparentFOV;
						}
					}
					$sql8 = "SELECT name, factor from lenses where observer = \"" . $loggedUser . "\"  AND lensactive=1";
					$run8 = $objDatabase->selectRecordset ( $sql8 );
					$origmagnifications = $magnifications;
					$origmagnificationsName = $magnificationsName;
					$origfov = $fov;
					while ( $get8 = $run8->fetch ( PDO::FETCH_OBJ ) ) {
						$name = $get8->name;
						$factor = $get8->factor;
						for($i = 0; $i < count ( $origmagnifications ); $i ++) {
							$magnifications [] = $origmagnifications [$i] * $factor;
							$magnificationsName [] = $origmagnificationsName [$i] . ", " . $name;
							$fov [] = $fov [$i] / $factor;
						}
					}
				} else {
					$magnifications [] = $get6->fixedMagnification;
					$magnificationsName [] = "";
					$fov [] = "";
				}
				$_SESSION ['magnifications'] = $magnifications;
				$_SESSION ['magnificationsName'] = $magnificationsName;
				$_SESSION ['fov'] = $fov;
				if (count ( $magnifications ) == 0) {
					$popup = LangContrastNoEyepiece;
				} else {
					$sql6 = "SELECT limitingMagnitude, skyBackground, name from locations where id = \"" . $get5->stdlocation . "\"";
					$run6 = $objDatabase->selectRecordset ( $sql6 );
					$get6 = $run6->fetch ( PDO::FETCH_OBJ );
					// Get the fst offset
					$sql6bis = "SELECT fstOffset from observers where id = \"" . $loggedUser . "\"";
					$run6bis = $objDatabase->selectRecordset ( $sql6bis );
					$get6bis = $run6bis->fetch ( PDO::FETCH_OBJ );
					$fstOffset = $get6bis->fstOffset;
					
					if (($get6->limitingMagnitude < - 900) && ($get6->skyBackground < - 900))
						$popup = LangContrastNoLimMag;
					else {
						if ($get6->skyBackground < - 900)
							$limmag = $get6->limitingMagnitude + $fstOffset;
						else {
							$limmag = $objContrast->calculateLimitingMagnitudeFromSkyBackground ( $get6->skyBackground ) + $fstOffset;
						}
						$sqm = $objContrast->calculateSkyBackgroundFromLimitingMagnitude ( $limmag );
						$_SESSION ['initBB'] = $sqm;
						
						$sql7 = "SELECT diameter, name from instruments where id = \"" . $get5->stdtelescope . "\"";
						$run7 = $objDatabase->selectRecordset ( $sql7 );
						$get7 = $run7->fetch ( PDO::FETCH_OBJ );
						$_SESSION ['aperMm'] = $get7->diameter;
						$_SESSION ['aperIn'] = $_SESSION ['aperMm'] / 25.4;
						// $scopeTrans = 0.8;
						// $pupil = 7.5;
						// $nakedEyeMag = 8.5;
						// Faintest star
						// $limitMag = $nakedEyeMag + 2.5 * log10( $_SESSION['aperMm'] * $_SESSION['aperMm'] * $scopeTrans / ($pupil * $pupil));
						// Minimum useful magnification
						$_SESSION ['minX'] = $_SESSION ['aperIn'] * 3.375 + 0.5;
						$_SESSION ['SBB1'] = $_SESSION ['initBB'] - (5 * log10 ( 2.833 * $_SESSION ['aperIn'] ));
						$_SESSION ['SBB2'] = - 2.5 * log10 ( (2.833 * $_SESSION ['aperIn']) * (2.833 * $_SESSION ['aperIn']) );
						$_SESSION ['telescope'] = $get7->name;
						$_SESSION ['location'] = $get6->name;
					}
				}
			}
		}
		return $popup;
	}
	public function removeAndReplaceObjectBy($name, $cat, $catindex) {
		$newname = trim ( $cat . " " . ucwords ( trim ( $catindex ) ) );
		$newcatindex = ucwords ( trim ( $catindex ) );
		global $objDatabase;
		$objDatabase->execSQL ( "UPDATE observations SET objectname=\"$newname\" WHERE objectname=\"$name\"" );
		$objDatabase->execSQL ( "UPDATE observerobjectlist SET objectname=\"$newname\" WHERE objectname=\"$name\"" );
		$objDatabase->execSQL ( "UPDATE observerobjectlist SET objectshowname=\"$newname\" WHERE objectname=\"$name\"" );
		$objDatabase->execSQL ( "DELETE objectnames.* FROM objectnames WHERE objectname = \"$name\"" );
		$objDatabase->execSQL ( "DELETE objectpartof.* FROM objectpartof WHERE objectname=\"$name\" OR partofname = \"$name\"" );
		$objDatabase->execSQL ( "DELETE objects.* FROM objects WHERE name = \"$name\"" );
	}
	public function deleteObject($name) {
		global $objDatabase;
		$objDatabase->execSQL ( "DELETE FROM observations WHERE objectname=\"$name\"" );
		$objDatabase->execSQL ( "DELETE FROM observerobjectlist WHERE objectname=\"$name\"" );
		$objDatabase->execSQL ( "DELETE objectnames.* FROM objectnames WHERE objectname = \"$name\"" );
		$objDatabase->execSQL ( "DELETE objectpartof.* FROM objectpartof WHERE objectname=\"$name\" OR partofname = \"$name\"" );
		$objDatabase->execSQL ( "DELETE objects.* FROM objects WHERE name = \"$name\"" );
	}
	public function removeAltName($name, $cat, $catindex) {
		global $objDatabase;
		return $objDatabase->execSQL ( "DELETE objectnames.* FROM objectnames WHERE objectname = \"$name\" AND catalog = \"$cat\" AND catindex=\"" . ucwords ( trim ( $catindex ) ) . "\"" );
	}
	public function removePartOf($name, $cat, $catindex) {
		global $objDatabase;
		return $objDatabase->execSQL ( "DELETE objectpartof.* FROM objectpartof WHERE objectname = \"$name\" AND partofname = \"" . trim ( $cat . " " . ucwords ( trim ( $catindex ) ) ) . "\"" );
	}
	public function setDsObjectAtlasPages($name) {
		global $objDatabase, $objAtlas;
		$result = $objDatabase->selectRecordArray ( "SELECT ra, decl FROM objects WHERE name = \"" . $name . "\"" );
		$objDatabase->execSQL ( "UPDATE objects SET urano          = \"" . $objAtlas->calculateAtlasPage ( 'urano', $result ['ra'], $result ['decl'] ) . "\" WHERE name = \"" . $name . "\"" );
		$objDatabase->execSQL ( "UPDATE objects SET urano_new      = \"" . $objAtlas->calculateAtlasPage ( 'urano_new', $result ['ra'], $result ['decl'] ) . "\" WHERE name = \"" . $name . "\"" );
		$objDatabase->execSQL ( "UPDATE objects SET sky            = \"" . $objAtlas->calculateAtlasPage ( 'sky', $result ['ra'], $result ['decl'] ) . "\" WHERE name = \"" . $name . "\"" );
		$objDatabase->execSQL ( "UPDATE objects SET milleniumbase  = \"" . $objAtlas->calculateAtlasPage ( 'milleniumbase', $result ['ra'], $result ['decl'] ) . "\" WHERE name = \"" . $name . "\"" );
		$objDatabase->execSQL ( "UPDATE objects SET taki           = \"" . $objAtlas->calculateAtlasPage ( 'taki', $result ['ra'], $result ['decl'] ) . "\" WHERE name = \"" . $name . "\"" );
		$objDatabase->execSQL ( "UPDATE objects SET psa            = \"" . $objAtlas->calculateAtlasPage ( 'psa', $result ['ra'], $result ['decl'] ) . "\" WHERE name = \"" . $name . "\"" );
		$objDatabase->execSQL ( "UPDATE objects SET torresB        = \"" . $objAtlas->calculateAtlasPage ( 'torresB', $result ['ra'], $result ['decl'] ) . "\" WHERE name = \"" . $name . "\"" );
		$objDatabase->execSQL ( "UPDATE objects SET torresBC       = \"" . $objAtlas->calculateAtlasPage ( 'torresBC', $result ['ra'], $result ['decl'] ) . "\" WHERE name = \"" . $name . "\"" );
		$objDatabase->execSQL ( "UPDATE objects SET torresC        = \"" . $objAtlas->calculateAtlasPage ( 'torresC', $result ['ra'], $result ['decl'] ) . "\" WHERE name = \"" . $name . "\"" );
		$objDatabase->execSQL ( "UPDATE objects SET DSLDL          = \"" . $objAtlas->calculateAtlasPage ( 'DSLDL', $result ['ra'], $result ['decl'] ) . "\" WHERE name = \"" . $name . "\"" );
		$objDatabase->execSQL ( "UPDATE objects SET DSLDP          = \"" . $objAtlas->calculateAtlasPage ( 'DSLDP', $result ['ra'], $result ['decl'] ) . "\" WHERE name = \"" . $name . "\"" );
		$objDatabase->execSQL ( "UPDATE objects SET DSLLL          = \"" . $objAtlas->calculateAtlasPage ( 'DSLLL', $result ['ra'], $result ['decl'] ) . "\" WHERE name = \"" . $name . "\"" );
		$objDatabase->execSQL ( "UPDATE objects SET DSLLP          = \"" . $objAtlas->calculateAtlasPage ( 'DSLLP', $result ['ra'], $result ['decl'] ) . "\" WHERE name = \"" . $name . "\"" );
		$objDatabase->execSQL ( "UPDATE objects SET DSLOL          = \"" . $objAtlas->calculateAtlasPage ( 'DSLOL', $result ['ra'], $result ['decl'] ) . "\" WHERE name = \"" . $name . "\"" );
		$objDatabase->execSQL ( "UPDATE objects SET DSLOP          = \"" . $objAtlas->calculateAtlasPage ( 'DSLOP', $result ['ra'], $result ['decl'] ) . "\" WHERE name = \"" . $name . "\"" );
		$objDatabase->execSQL ( "UPDATE objects SET DeepskyHunter  = \"" . $objAtlas->calculateAtlasPage ( 'DeepskyHunter', $result ['ra'], $result ['decl'] ) . "\" WHERE name = \"" . $name . "\"" );
		$objDatabase->execSQL ( "UPDATE objects SET Interstellarum = \"" . $objAtlas->calculateAtlasPage ( 'Interstellarum', $result ['ra'], $result ['decl'] ) . "\" WHERE name = \"" . $name . "\"" );
	}
	public function setDsObjectSBObj($name) {
		global $objDatabase, $objUtil;
		$result = $objDatabase->selectRecordArray ( "SELECT diam1, diam2, mag FROM objects WHERE name=\"" . $name . "\"" );
		if (($result ['mag'] != 99.9) && ($result ['mag'] != '') && (($result ['diam1'] != 0) || ($result ['diam2'] != 0))) {
			if (($result ['diam1'] != 0) && ($result ['diam2'] == 0))
				$result ['diam2'] = $result ['diam1'];
			elseif (($result ['diam2'] != 0) && ($result ['diam1'] == 0))
				$result ['diam1'] = $result ['diam2'];
			$SBObj = ($result ['mag'] + (2.5 * log10 ( 2827.0 * ($result ['diam1'] / 60) * ($result ['diam2'] / 60) )));
		} else
			$SBObj = - 999;
		$objDatabase->execSQL ( "UPDATE objects SET SBObj=\"" . $SBObj . "\" WHERE name=\"" . $name . "\";" );
	}
	public function setDsoProperty($name, $property, $propertyValue) // sets the property to the specified value for the given object
{
		global $objDatabase;
		return $objDatabase->execSQL ( "UPDATE objects SET " . $property . " = \"" . $propertyValue . "\" WHERE name = \"" . $name . "\"" );
		if (($property == "ra") || ($property == "decl"))
			$this->setDsObjectAtlasPages ( $name );
	}
	
	public function showObject($object) 
	{
		global $theMonth, $theDay, $theYear, $objPresentations, $objLocation, $objAstroCalc, $objAtlas, $objContrast, $loggedUser, $baseURL, $objUtil, $objList, $listname, $myList, $baseURL, $objPresentations, $objObserver, $dateformat;
		$object = $this->getDsObjectName ( $object );
		$_SESSION ['object'] = $object;
		$altnames = $this->getAlternativeNames ( $object );
		$alt = "";
		while ( list ( $key, $value ) = each ( $altnames ) )
			if (trim ( $value ) != trim ( $object )) {
				$alt .= ($alt ? "/" : "") . (trim ( $value ));
			}
		$contains = $this->getContainsNames ( $object );
		$partof = $this->getPartOfNames ( $object );
		$containst = "";
		$partoft = "";
		$containstip = "";
		$partoftip = "";
		while ( list ( $key, $value ) = each ( $contains ) )
			if (trim ( $value ) != trim ( $object )) {
				$containst .= ($containst ? "/" : "") . "(<a href=\"" . $baseURL . "index.php?indexAction=detail_object&amp;object=" . urlencode ( trim ( $value ) ) . "\">" . trim ( $value ) . "</a>)";
				$containstip .= ($containstip ? "/" : "") . addslashes ( trim ( $value ) );
			}
		while ( (count ( $partof )) && (list ( $key, $value ) = each ( $partof )) )
			if (trim ( $value ) != trim ( $object )) {
				$partoft .= ($partoft ? "/" : "") . "<a href=\"" . $baseURL . "index.php?indexAction=detail_object&amp;object=" . urlencode ( trim ( $value ) ) . "\">" . trim ( $value ) . "</a>";
				$partoftip .= ($partoftip ? "/" : "") . trim ( $value );
			}
		$raDSS = $objPresentations->raToStringDSS ( $this->getDsoProperty ( $object, 'ra' ) );
		$declDSS = $objPresentations->decToStringDSS ( $this->getDsoProperty ( $object, 'decl' ) );
		$magnitude = sprintf ( "%01.1f", $this->getDsoProperty ( $object, 'mag' ) );
		$sb = sprintf ( "%01.1f", $this->getDSOProperty ( $object, 'subr' ) );
		$popup = $this->prepareObjectsContrast ();
		if ($popup) {
			$prefMagDetails = array (
					"-",
					"" 
			);
			$contype = '-';
			$contrast = '-';
		} else {
			$prefMagDetails = array (
					"-",
					"" 
			);
			$this->calcContrastAndVisibility ( $object, $object, $this->getDsoProperty ( $object, 'mag' ), $this->getDsoProperty ( $object, 'SBObj' ), $this->getDsoProperty ( $object, 'diam1' ), $this->getDsoProperty ( $object, 'diam2' ), $contrast, $contype, $popup, $prefMagDetails );
		}
		$prefMag = $prefMagDetails [0] . $prefMagDetails [1];
		echo "<form role=\"form\" action=\"" . $baseURL . "index.php?indexAction=detail_object\"><div>";
		echo "<input type=\"hidden\" name=\"indexAction\" value=\"detail_object\" />";
		echo "<input type=\"hidden\" name=\"object\" value=\"" . $object . "\" />";
		echo "<input type=\"hidden\" name=\"editListObjectDescription\" value=\"editListObjectDescription\"/>";
		echo "<table class=\"table table-condensed table-striped table-hover tablesorter custom-popup\">";
		echo "<tr>";
		echo "<td colspan=\"3\">" . LangViewObjectField1 . "</td>";
		if (array_key_exists ( 'admin', $_SESSION ) && $_SESSION ['admin'] == "yes") {
			// We show all possible Catalogs
			global $DSOcatalogs;
			
			$firstspace = strpos ( $object, ' ', 0 );
			$thecatalog = substr ( $object, 0, $firstspace );
			$theindex = substr ( $object, $firstspace + 1 );
			
			echo '<td colspan="3">';
			echo '  <select class="form-inline" name="newcatalog">';
			echo '    <option value="">&nbsp;</option>';
			while ( list ( $key, $value ) = each ( $DSOcatalogs ) ) {
				if ($value == $thecatalog) {
					$selected = 'selected';
				} else {
					$selected = '';
				}
				echo '  <option ' . $selected . ' value="' . $value . '">' . $value . '</option>';
			}
			echo '  </select>';
			
			// We fill out the number in the Catalog
			echo '  <input type="text" class="form-inline" name="newnumber" value="' . $theindex . '"/>';
			echo '</td>';
			
			// We add a button to create a new Catalog
			// TODO: Show a modal to add a new, empty catalog
			echo '<td colspan="3">';
			echo '<span class="pull-right"><button type="button" class="btn btn-success" data-dismiss="modal">' . LangCreateNewCatalog . '</button></span>';
			echo '</td>';
			echo '<td colspan="3">';
			echo '</td>';
		} else {
			echo "<td colspan=\"3\">" . "<a href=\"" . $baseURL . "index.php?indexAction=detail_object&amp;object=" . urlencode ( stripslashes ( $object ) ) . "\">" . (stripslashes ( $object )) . "</a>" . "</td>";
			
			if ($loggedUser && ($standardAtlasCode = $objObserver->getObserverProperty ( $loggedUser, 'standardAtlasCode', 'urano' ))) {
				echo "<td colspan=\"3\"><span class=\"pull-right\">" . $objAtlas->atlasCodes [$standardAtlasCode] . LangViewObjectField10 . "</span></td>";
				echo "<td colspan=\"3\">" . $this->getDsoProperty ( $object, $standardAtlasCode ) . "</td>";
			} else {
				echo "<td colspan=\"3\">&nbsp;</td>";
				echo "<td colspan=\"3\">&nbsp;</td>";
			}
		}
		echo "</tr>";
		
		echo "<tr>";
		echo "<td colspan=\"3\">" . LangViewObjectField3 . "</td>";
		echo "<td colspan=\"3\">" . $objPresentations->raToString ( $this->getDsoProperty ( $object, 'ra' ) ) . "</td>";
		echo "<td colspan=\"3\"><span class=\"pull-right\">" . LangViewObjectField4 . "</span></td>";
		echo "<td colspan=\"3\">" . $objPresentations->decToStringDegMinSec ( $this->getDsoProperty ( $object, 'decl' ) ) . "</td>";
		echo "</tr>";
		
		echo "<tr>";
		echo "<td colspan=\"3\">" . LangViewObjectField5 . "</td>";
		echo "<td colspan=\"3\">" . $GLOBALS [$this->getDsoProperty ( $object, 'con' )] . "</td>";
		echo "<td colspan=\"3\"><span class=\"pull-right\">" . LangViewObjectField6 . "</span></td>";
		echo "<td colspan=\"3\">" . $GLOBALS [$this->getDsoProperty ( $object, 'type' )] . "</td>";
		echo "</tr>";
		
		echo "<tr>";
		echo "<td colspan=\"3\">" . LangViewObjectField7 . "</td>";
		echo "<td colspan=\"3\">" . ((($magnitude == 99.9) || ($magnitude == "")) ? $magnitude = "-" : $magnitude) . "</td>";
		echo "<td colspan=\"3\"><span class=\"pull-right\">" . LangViewObjectField8 . "</span></td>";
		echo "<td colspan=\"3\">" . ((($sb == 99.9) || ($sb == "")) ? "-" : $sb) . "</td>";
		echo "</tr>";
		
		echo "<tr>";
		echo "<td colspan=\"3\">" . LangViewObjectField9 . "</td>";
		echo "<td colspan=\"3\">" . (($size = $this->getSize ( $object )) ? $size : "-") . "</td>";
		echo "<td colspan=\"3\"><span class=\"pull-right\">" . LangViewObjectField12 . "</span></td>";
		echo "<td colspan=\"3\">" . (($this->getDsoProperty ( $object, 'pa' ) != 999) ? ($this->getDsoProperty ( $object, 'pa' ) . "&deg;") : "-") . "</td>";
		echo "</tr>";
		
		if (! (array_key_exists ( 'admin', $_SESSION ) && $_SESSION ['admin'] == "yes")) {
			
			echo "<tr>";
			echo "<td colspan=\"3\">" . LangViewObjectFieldContrastReserve . "</td>";
			echo '<td colspan="3">
					  <span class="' . $contype . '" data-toggle="tooltip" data-placement="bottom" title="' . $popup . '">' . $contrast . '</span>
					</td>';
			echo "<td colspan=\"3\"><span class=\"pull-right\">" . LangViewObjectFieldOptimumDetectionMagnification . "</span></td>";
			echo "<td colspan=\"3\">" . $prefMag . "</td>";
			echo "</tr>";
		}
		if ($alt) {
			echo "<tr>";
			echo "<td colspan=\"3\">" . LangViewObjectField2 . "</td>";
			echo '<td colspan="9">' . $alt . '</td>';
			echo "</tr>";
		}
		
		if ($partoft || $containst) {
			echo "<tr>";
			echo "<td colspan=\"3\">" . LangViewObjectField2b . "</td>";
			echo '<td colspan="9">' . ($containst ? $containst . "/" : "(-)/") . ($partoft ? $partoft : "-") . "</td>";
			echo "</tr>";
		}
		
		if ($listname && ($objList->checkObjectInMyActiveList ( $object ))) {
			echo "<tr>";
			echo "<td colspan=\"3\">" . LangViewObjectListDescription . ' (' . "<a href=\"" . DreyerDescriptionLink . "\" rel=\"external\">" . LangViewObjectDreyerDescription . "</a>)" . "</td>";
			if ($myList) {
				echo "<td colspan=\"9\">" . "<textarea maxlength=\"1024\" name=\"description\" class=\"form-control\" onchange=\"submit()\">" . $objList->getListObjectDescription ( $object ) . "</textarea>" . "</td>";
			} else {
				echo "<td colspan=\"9\">" . $objList->getListObjectDescription ( $object ) . "</td>";
			}
			echo "</tr>";
		} elseif ($descriptionDsOject = $this->getDsoProperty ( $object, 'description' )) {
			echo "<tr>";
			echo "<td colspan=\"3\">" . LangViewObjectNGCDescription . ' (' . "<a href=\"" . DreyerDescriptionLink . "\" rel=\"external\">" . LangViewObjectDreyerDescription . "</a>" . ')' . "</td>";
			echo "<td colspan=\"9\">" . htmlentities ( $descriptionDsOject ) . "</td>";
			echo "</tr>";
		} else {
			echo "<tr>";
			echo "<td colspan=\"3\">" . LangViewObjectNGCDescription . ' (' . "<a href=\"" . DreyerDescriptionLink . "\" rel=\"external\">" . LangViewObjectDreyerDescription . "</a>" . ')' . "</td>";
			echo "<td colspan=\"9\">" . htmlentities ( $descriptionDsOject ) . "</td>";
			echo "</tr>";
		}
		
		$inlists = $objList->getInPrivateLists ( $object );
		if ($inlists != "") {
			echo "<tr>";
			echo "<td colspan=\"3\">" . LangInPrivateLists . "</td>";
			echo "<td colspan=\"9\">" . $inlists . "</td>";
			echo "</tr>";
		}
		
		$inlists = $objList->getInPublicLists ( $object );
		if ($inlists != "") {
			echo "<tr>";
			echo "<td colspan=\"3\">" . LangInPublicLists . "</td>";
			echo "<td colspan=\"9\">" . $inlists . "</td>";
			echo "</tr>";
		}
		
		$ra = $this->getDsoProperty ( $object, 'ra' );
		$dec = $this->getDsoProperty ( $object, 'decl' );
		
		if ($loggedUser && $objObserver->getObserverProperty ( $loggedUser, 'stdLocation' )) 
		{
			$theYear = $_SESSION ['globalYear'];
			$theMonth = $_SESSION ['globalMonth'];
			$theDay = $_SESSION ['globalDay'];
			
			// 2) Get the julian day of today...
			$jd = gregoriantojd ( $theMonth, $theDay, $theYear );
			
			// 3) Get the standard location of the observer
			$longitude = $objLocation->getLocationPropertyFromId ( $objObserver->getObserverProperty ( $loggedUser, 'stdLocation' ), 'longitude' );
			$latitude = $objLocation->getLocationPropertyFromId ( $objObserver->getObserverProperty ( $loggedUser, 'stdLocation' ), 'latitude' );
			
			$timezone = $objLocation->getLocationPropertyFromId ( $objObserver->getObserverProperty ( $loggedUser, 'stdLocation' ), 'timezone' );
			
			$dateTimeZone = new DateTimeZone ( $timezone );
			$datestr = sprintf ( "%02d", $theMonth ) . "/" . sprintf ( "%02d", $theDay ) . "/" . $theYear;
			$dateTime = new DateTime ( $datestr, $dateTimeZone );
			// Geeft tijdsverschil terug in seconden
			$timedifference = $dateTimeZone->getOffset ( $dateTime );
			$timedifference = $timedifference / 3600.0;
			if (strncmp ( $timezone, "Etc/GMT", 7 ) == 0) {
				$timedifference = - $timedifference;
			}
			
			$ristraset = $objAstroCalc->calculateRiseTransitSettingTime ( $longitude, $latitude, $ra, $dec, $jd, $timedifference );
			
			$dateTimeText = date ( $dateformat, mktime ( 0, 0, 0, $theMonth, $theDay, $theYear ) );
			
			$location = $objLocation->getLocationPropertyFromId ( $objObserver->getObserverProperty ( $loggedUser, 'stdLocation' ), 'name' );
			
			if ($ristraset [0] == "-" && strncmp ( $ristraset [3], "-", 1 ) == 0) {
				$popup1 = $object . LangDoesntrise;
			} else if ($ristraset [0] == "-") {
				$popup1 = $object . LangCircumpolar;
			} else {
				$popup1 = $object . LangRise . $ristraset [0] . LangRistrasetOn . $dateTimeText . LangRistrasetIn . addslashes ( $location );
			}
			$popup2 = $object . LangTransitPopup . $ristraset [1] . LangRistrasetOn . $dateTimeText . LangRistrasetIn . addslashes ( $location );
			if ($ristraset [2] == "-" && strncmp ( $ristraset [3], "-", 1 ) == 0) {
				$popup3 = $object . LangDoesntrise;
			} else if ($ristraset [2] == "-") {
				$popup3 = $object . LangCircumpolar;
			} else {
				$popup3 = $object . LangSet . $ristraset [2] . LangRistrasetOn . $dateTimeText . LangRistrasetIn . addslashes ( $location );
			}
			if ($ristraset [3] == "-") {
				$popup4 = $object . LangDoesntrise;
			} else {
				$popup4 = $object . LangAltitude . $ristraset [3] . LangRistrasetIn . addslashes ( $location );
			}
			
			echo "<tr>";
			echo "<td>" . LangDate . "</td>";
			echo "<td>" . date ( $dateformat, mktime ( 0, 0, 0, $theMonth, $theDay, $theYear ) ) . "</td>";
			echo "<td>" . LangMoonRise . "</td>";
			
			echo '<td>
							<span data-toggle="tooltip" data-placement="bottom" title="' . $popup1 . '">' . $ristraset [0] . '</span>
						</td>';
			echo "<td>" . LangTransit . "</td>";
			echo '<td>
							<span data-toggle="tooltip" data-placement="bottom" title="' . $popup2 . '">' . $ristraset [1] . '</span>
						</td>';
			echo "<td>" . LangMoonSet . "</td>";
			echo '<td>
							<span data-toggle="tooltip" data-placement="bottom" title="' . $popup3 . '">' . $ristraset [2] . '</span>
						</td>';
			echo "<td>" . LangBest . "</td>";
			echo "<td>" . $ristraset [4] . "</td>";
			echo "<td>" . LangMaxAltitude . "</td>";
			echo '<td>
							<span data-toggle="tooltip" data-placement="bottom" title="' . $popup4 . '">' . $ristraset [3] . '</span>
						</td>';
			echo "</tr>";
			
		}

		echo '<tr>';
		echo '  <td colspan="3">Aladin</td>';
		echo '  <td colspan="100">';
		echo '    <div id="aladin-lite-div" style="width:600px;height:400px;"></div>';
		echo '    <script type="text/javascript" src="https://aladin.u-strasbg.fr/AladinLite/api/v2/latest/aladin.min.js" charset="utf-8"></script>';
		echo '    <script type="text/javascript">';
		echo '      var aladin = A.aladin(\'#aladin-lite-div\', {survey: "P/DSS2/color", fov:' . $this->getFov($object) . ', target: "' . $this->raDecToAladin ( $ra, $dec ) . '"});';
		echo '    </script>';
		echo '  </td>';
		echo '</tr>';
	
		echo "</table>";
		echo "</div></form>";
		echo "<hr />";
		echo '<script>
						$(document).ready(function(){
    					$(\'[data-toggle="tooltip"]\').tooltip();
						});
					</script>';
	}
	
	public function raDecToAladin($ra, $decl) 
	{
		$sign = "";
		if ($decl < 0) 
		{
			$sign = "-";
			$decl = - $decl;
		} else
			$sign = "+";
		
		$ra_hours = floor($ra);
		$subminutes = 60 * ($ra - $ra_hours);
		$ra_minutes = floor($subminutes);
		$ra_seconds = round(60 * ($subminutes - $ra_minutes));
		if ($ra_seconds == 60) 
		{
			$ra_seconds = 0;
			$ra_minutes ++;
		}
		if ($ra_minutes == 60) 
		{
			$ra_minutes = 0;
			$ra_hours ++;
		}
		if ($ra_hours == 24)
			$ra_hours = 0;
		
		$decl_degrees = floor($decl);
		$subminutes = 60 * ($decl - $decl_degrees);
		$decl_minutes = floor($subminutes);
		$decl_seconds = round(60 * ($subminutes - $decl_minutes));
		if ($decl_seconds == 60) {
			$decl_seconds = 0;
			$decl_minutes ++;
		}
		if ($decl_minutes == 60) {
			$decl_minutes = 0;
			$decl_degrees ++;
		}
		
		return ($ra_hours . ' ' . $ra_minutes . ' ' . $ra_seconds . ' ' . $sign . $decl_degrees . ' ' . $decl_minutes . ' ' . $decl_seconds);
	}
	
	private function getFOV($name) // getSize returns the size of the object
	{
		global $objDatabase;
		$sql = "SELECT diam1, diam2, type FROM objects WHERE name = \"$name\"";
		$run = $objDatabase->selectRecordset($sql);
		$get = $run->fetch(PDO::FETCH_OBJ);
		
		if (preg_match('/(?i)^AA\d*STAR$/', $get->type) || preg_match('/(?i)^PLNNB$/', $get->type) || $get->diam1 ==0 && $get->diam2 == 0)
			$fov = 1;
		else
			$fov = 2 * max($get->diam1, $get->diam2) / 3600;
		
		return $fov;
	}
	
	public function getEphemerides($theObject, $theDay, $theMonth, $theYear, $theLocation = "") {
		global $objAstroCalc, $objObserver, $loggedUser, $objLocation;
		$thejd = gregoriantojd ( $theMonth, $theDay, $theYear );
		if (! ($theLocation))
			$theLocation = $objObserver->getObserverProperty ( $loggedUser, 'stdLocation' );
		$longitude = $objLocation->getLocationPropertyFromId ( $theLocation, 'longitude' );
		$latitude = $objLocation->getLocationPropertyFromId ( $theLocation, 'latitude' );
		$timezone = $objLocation->getLocationPropertyFromId ( $theLocation, 'timezone' );
		$dateTimeZone = new DateTimeZone ( $timezone );
		$datestr = sprintf ( "%02d", $theMonth ) . "/" . sprintf ( "%02d", $theDay ) . "/" . $theYear;
		$dateTime = new DateTime ( $datestr, $dateTimeZone );
		// Geeft tijdsverschil terug in seconden
		$timedifference = $dateTimeZone->getOffset ( $dateTime );
		$timedifference = $timedifference / 3600.0;
		if (strncmp ( $timezone, "Etc/GMT", 7 ) == 0) {
			$timedifference = - $timedifference;
		}
		$ra = $this->getDsoProperty ( $theObject, 'ra' );
		$dec = $this->getDsoProperty ( $theObject, 'decl' );
		$ristraset = $objAstroCalc->calculateRiseTransitSettingTime ( $longitude, $latitude, $ra, $dec, $thejd, $timedifference );
		$theEphemerides ['rise'] = $ristraset [0];
		$theEphemerides ['transit'] = $ristraset [1];
		$theEphemerides ['set'] = $ristraset [2];
		$theEphemerides ['altitude'] = $ristraset [3];
		return $theEphemerides;
	}
	public function showObjects($link, $ownShow = '', $showRank = 0, $pageListAction = "addAllObjectsFromPageToList", $columnSource = "", $observingList = false) 
	// ownShow => object to show in a different color (type3) in the list showRank = 0 for normal operation, 1 for List show, 2 for top objects
	{
		global $objFormLayout, $objAtlas, $objObserver, $objLocation, $myList, $listname, $listname_ss, $loggedUser, $baseURL, $objUtil, $objPresentations, $objList;
		$atlas = '';
		$c = 0;
		
		// Add the button to select which columns to show
		$objUtil->addTableColumSelector ();
		
		$nameLocation = 0;
		if ($loggedUser) {
			if ($showRank) {
				$nameLocation = 0;
			} else {
				if (($myList) && ($pageListAction == "addAllObjectsFromPageToList"))
					$nameLocation ++;
				elseif (($myList) && ($pageListAction == "removePageObjectsFromList"))
					$nameLocation ++;
				elseif ($myList)
					$nameLocation ++;
			}
		}
		
		if ($observingList) {
			echo "  <a class=\"btn btn-success\" href=\"" . $link . "&amp;noShowName=noShowName\">" . LangListQueryObjectsMessage17 . "</a>";
		}
		echo "<table class=\"table sort-tablenearobjectlist table-condensed table-striped table-hover custom-popup\"  data-sortlist=\"[[" . $nameLocation . ",0]]\">";
		echo "<thead>";
		echo "<tr>";
		if ($showRank)
			echo "<th id=\"objectpositioninlist\">#</th>";
		if ($loggedUser) {
			if (($myList) && ($pageListAction == "addAllObjectsFromPageToList"))
				echo ("<th data-priority=\"1\" class=\"filter-false columnSelector-disable\" data-sorter=\"false\"><a href=\"" . $link . "&amp;addAllObjectsFromPageToList=true\" title=\"" . LangListQueryObjectsMessage1 . $listname_ss . "\">&nbsp;P&nbsp;</a></td>");
			elseif (($myList) && ($pageListAction == "removePageObjectsFromList"))
				echo ("<th data-priority=\"1\" class=\"filter-false columnSelector-disable\" data-sorter=\"false\"><a href=\"" . $link . "&amp;removePageObjectsFromList=true\" title=\"" . LangListQueryObjectsMessage1b . $listname_ss . "\">&nbsp;&nbsp;</a></td>");
			elseif ($myList)
				echo ("<th data-priority=\"1\" class=\"filter-false columnSelector-disable\" data-sorter=\"false\">" . LangList . "</td>");
		}
		
		echo "<th data-priority=\"critical\" id=\"showname\">" . LangOverviewObjectsHeader1 . "</th>";
		echo "<th data-priority=\"5\" id=\"objectconstellationfull\">" . LangOverviewObjectsHeader2 . "</th>";
		echo "<th data-priority=\"9\" class=\"columnSelector-false\" id=\"objectconstellationfull\">" . LangOverviewObjectsHeader2Short . "</th>";
		echo "<th data-priority=\"7\" id=\"objectmagnitude\">" . LangOverviewObjectsHeader3 . "</th>";
		echo "<th data-priority=\"7\" class=\"columnSelector-false\"  id=\"objectsurfacebrightness\">" . LangOverviewObjectsHeader3b . "</th>";
		echo "<th data-priority=\"6\" id=\"objecttypefull\">" . LangOverviewObjectsHeader4 . "</th>";
		echo "<th data-priority=\"9\" class=\"columnSelector-false\" id=\"objecttypefull\">" . LangOverviewObjectsHeader4Short . "</th>";
		echo "<th data-priority=\"6\" class=\"columnSelector-false\" id=\"objectsizepa\">" . LangOverviewObjectsHeader10 . "</th>";
		echo "<th data-priority=\"6\" class=\"columnSelector-false\" id=\"objectradecl\">" . LangOverviewObjectsHeader5 . "</th>";
		echo "<th data-priority=\"6\" id=\"objectdecl\" class=\"columnSelector-false sorter-digit\">" . LangOverviewObjectsHeader6 . "</th>";
		if ($loggedUser) {
			$atlas = $objObserver->getObserverProperty ( $loggedUser, 'standardAtlasCode', 'urano' );
			echo "<th data-priority=\"6\" id=\"" . $atlas . "\">" . $objAtlas->atlasCodes [$atlas] . "</th>";
			echo "<th data-priority=\"7\" id=\"objectcontrast\">" . LangViewObjectFieldContrastReserve . "</th>";
			echo "<th data-priority=\"6\" id=\"objectoptimalmagnification\">" . LangViewObjectFieldMagnificationHeader . "</th>";
			echo "<th data-priority=\"6\" id=\"objectriseorder\" class=\"columnSelector-false sorter-astrotime\">" . LangMoonRise . "</th>";
			echo "<th data-priority=\"6\" id=\"objecttransitorder\" class=\"columnSelector-false sorter-astrotime\">" . LangTransit . "</th>";
			echo "<th data-priority=\"6\" id=\"objectsetorder\" class=\"columnSelector-false sorter-astrotime\">" . LangMoonSet . "</th>";
			echo "<th data-priority=\"5\" id=\"objectbestorder\" class=\"sorter-astrotime\">" . LangBest . "</th>";
			echo "<th data-priority=\"6\" id=\"objectmaxaltitude\" class=\"string-max sorter-degrees\">" . LangMaxAltitude . "</th>";
			echo "<th data-priority=\"3\" id=\"objectseen\">" . LangOverviewObjectsHeader7 . "</th>";
			echo "<th data-priority=\"4\" id=\"objectlastseen\">" . LangOverviewObjectsHeader8 . "</th>";
		}
		if ($loggedUser && $objObserver->getObserverProperty ( $loggedUser, 'stdLocation' )) {
			echo "<th data-priority=\"6\" id=\"objectmaxalt\" class=\"sorter-degrees\">" . LangObjectHighestAlt . "</th>";
			echo "<th data-priority=\"6\" id=\"objectmaxaltstart\" class=\"columnSelector-false sorter-months\">" . LangObjectHighestFrom . "</th>";
			echo "<th data-priority=\"6\" id=\"objectmaxaltend\" class=\"columnSelector-false sorter-months\">" . LangObjectHighestTo . "</th>";
			echo "<th data-priority=\"7\" id=\"objectmaxaltmid\" class=\"sorter-months\">" . LangObjectHighestAround . "</th>";
		}
		echo "</tr>";
		echo "</thead><tbody>";
		$filteron = $objUtil->checkRequestKey ( 'filteron' );
		$filteron1 = $objUtil->checkRequestKey ( 'filteron1' );
		$locationdecl = 0;
		if ($filteron == 'location') {
			if ($loggedUser && ($location = $objObserver->getObserverProperty ( $loggedUser, 'stdlocation' )))
				$locationdecl = $objLocation->getLocationPropertyFromId ( $location, 'latitude', 0 );
		}
		$count = 0;
		while ( $count < sizeof ( $_SESSION ['Qobj'] ) ) {
			$c = 0;
			$specialclass = "";
			if (($filteron == 'location') && ((($_SESSION ['Qobj'] [$count] ['objectdecl'] + 90.0) < $locationdecl) || (($_SESSION ['Qobj'] [$count] ['objectdecl'] - 90.0) > $locationdecl)))
				$specialclass = "strikethrough";
			if (($filteron1 == 'time') && ($_SESSION ['Qobj'] [$count] ['objectmaxaltitude'] == "-"))
				$specialclass = "strikethrough";
			
			echo "<tr " . (($_SESSION ['Qobj'] [$count] ['objectname'] == $ownShow) ? "class=\"type3\"" : "") . ">";
			if (($showRank == 1) && $myList)
				echo "<td><a href=\"#\" data-toggle=\"tooltip\" data-placement=\"bottom\" onclick=\"theplace = prompt('" . LangNewPlaceInList . "','" . $_SESSION ['Qobj'] [$count] ['objectpositioninlist'] . "'); location.href='" . $link . "&amp;ObjectFromPlaceInList=" . $_SESSION ['Qobj'] [$count] ['objectpositioninlist'] . "&amp;ObjectToPlaceInList='+theplace; return false;\" title=\"" . LangToListMoved6 . "\">" . $_SESSION ['Qobj'] [$count] ['objectpositioninlist'] . "</a></td>";
			elseif ($showRank)
				echo "<td>" . $_SESSION ['Qobj'] [$count] ['objectpositioninlist'] . "</td>";
			if ($myList) {
				echo ("<td>");
				if ($objList->checkObjectInMyActiveList ( $_SESSION ['Qobj'] [$count] ['objectname'] )) {
					echo "<a href=\"" . $link . "&amp;removeObjectFromList=" . urlencode ( $_SESSION ['Qobj'] [$count] ['objectname'] ) . "&amp;sort=" . $objUtil->checkGetKey ( 'sort' ) . "&amp;previous=" . $objUtil->checkGetKey ( 'previous' ) . "\"  data-toggle=\"tooltip\" data-placement=\"bottom\" title=\"" . $_SESSION ['Qobj'] [$count] ['objectname'] . LangListQueryObjectsMessage3 . $listname_ss . "\">
							<span class=\"glyphicon glyphicon-trash\" aria-hidden=\"true\"></span>
							</a>";
				} else {
					echo "<a href=\"" . $link . "&amp;addObjectToList=" . urlencode ( $_SESSION ['Qobj'] [$count] ['objectname'] ) . "&amp;showname=" . urlencode ( $_SESSION ['Qobj'] [$count] ['showname'] ) . "&amp;sort=" . $objUtil->checkGetKey ( 'sort' ) . "&amp;previous=" . $objUtil->checkGetKey ( 'previous' ) . "\"  data-toggle=\"tooltip\" data-placement=\"bottom\" title=\"" . $_SESSION ['Qobj'] [$count] ['objectname'] . LangListQueryObjectsMessage2 . $listname_ss . "\">
							<span class=\"glyphicon glyphicon-plus\" aria-hidden=\"true\"></span>
							</a>";
				}
				echo "</td>";
			}
			echo "<td class=\"" . $specialclass . "\"><a href=\"" . $baseURL . "index.php?indexAction=detail_object&amp;object=" . urlencode ( $_SESSION ['Qobj'] [$count] ['objectname'] ) . "\" >" . $_SESSION ['Qobj'] [$count] ['showname'] . "</a></td>";
			echo "<td>" . $GLOBALS [$_SESSION ['Qobj'] [$count] ['objectconstellation']] . "</td>";
			echo "<td><span data-toggle=\"tooltip\" data-placement=\"bottom\" title=\"" . LangOverviewObjectsHeader2 . ": " . $GLOBALS [$_SESSION ['Qobj'] [$count] ['objectconstellation']] . "\">" . $_SESSION ['Qobj'] [$count] ['objectconstellation'] . "</span></td>";
			echo "<td>" . (($_SESSION ['Qobj'] [$count] ['objectmagnitude'] == 99.9) || ($_SESSION ['Qobj'] [$count] ['objectmagnitude'] == '') ? "&nbsp;&nbsp;-&nbsp;" : sprintf ( "%01.1f", $_SESSION ['Qobj'] [$count] ['objectmagnitude'] )) . "</td>";
			echo "<td>" . (($_SESSION ['Qobj'] [$count] ['objectsurfacebrightness'] == 99.9) || ($_SESSION ['Qobj'] [$count] ['objectsurfacebrightness'] == '') ? "&nbsp;&nbsp;-&nbsp;" : sprintf ( "%01.1f", $_SESSION ['Qobj'] [$count] ['objectsurfacebrightness'] )) . "</td>";
			echo "<td>" . $GLOBALS [$_SESSION ['Qobj'] [$count] ['objecttype']] . "</td>";
			echo "<td><span data-toggle=\"tooltip\" data-placement=\"bottom\" title=\"" . LangOverviewObjectsHeader4 . ": " . $GLOBALS [$_SESSION ['Qobj'] [$count] ['objecttype']] . "\">" . $_SESSION ['Qobj'] [$count] ['objecttype'] . "</span></td>";
			echo "<td>" . $_SESSION ['Qobj'] [$count] ['objectsizepa'] . "</td>";
			echo "<td>" . $_SESSION ['Qobj'] [$count] ['objectrahms'] . "</td>";
			echo "<td>" . $_SESSION ['Qobj'] [$count] ['objectdecldms'] . "</td>";
			if ($loggedUser) {
				$page = $_SESSION ['Qobj'] [$count] [$atlas];
				if (substr ( $_SESSION ['Qobj'] [$count] ['objectseen'], 0, 2 ) == "YD")
					$seenclass = "seenYD";
				elseif (substr ( $_SESSION ['Qobj'] [$count] ['objectseen'], 0, 1 ) == "Y")
					$seenclass = "seenY";
				elseif (substr ( $_SESSION ['Qobj'] [$count] ['objectseen'], 0, 1 ) == "X")
					$seenclass = "seenX";
				else
					$seenclass = "seenN";
				echo "<td>" . $page . "</td>";
				
				$contrast = $_SESSION ['Qobj'] [$count] ['objectcontrast'];
				if (strcmp ( $_SESSION ['Qobj'] [$count] ['objectcontrasttype'], "" ) === 0) {
					$contrast = "-";
				}
				
				echo "<td><span data-toggle=\"tooltip\" data-placement=\"bottom\" title=\"" . $_SESSION ['Qobj'] [$count] ['objectcontrastpopup'] . "\" class=\"" . $_SESSION ['Qobj'] [$count] ['objectcontrasttype'] . "\" >" . $contrast . "</span></td>";
				echo "<td><span data-toggle=\"tooltip\" data-placement=\"bottom\" title=\"" . LangViewObjectFieldMagnification . ": " . $_SESSION ['Qobj'] [$count] ['objectoptimalmagnification'] . "\">" . $_SESSION ['Qobj'] [$count] ['objectoptimalmagnificationvalue'] . "</span></td>";
				echo "<td><span data-toggle=\"tooltip\" data-placement=\"bottom\" title=\"" . $_SESSION ['Qobj'] [$count] ['objectrisepopup'] . "\">" . $_SESSION ['Qobj'] [$count] ['objectrise'] . "</span></td>";
				echo "<td><span data-toggle=\"tooltip\" data-placement=\"bottom\" title=\"" . $_SESSION ['Qobj'] [$count] ['objecttransitpopup'] . "\">" . $_SESSION ['Qobj'] [$count] ['objecttransit'] . "</span></td>";
				echo "<td><span data-toggle=\"tooltip\" data-placement=\"bottom\" title=\"" . $_SESSION ['Qobj'] [$count] ['objectsetpopup'] . "\">" . $_SESSION ['Qobj'] [$count] ['objectset'] . "</span></td>";
				echo "<td><span data-toggle=\"tooltip\" data-placement=\"bottom\" title=\"" . LangBest . ": " . $_SESSION ['Qobj'] [$count] ['objectbest'] . "\">" . $_SESSION ['Qobj'] [$count] ['objectbest'] . "</span></td>";
				echo "<td><span data-toggle=\"tooltip\" data-placement=\"bottom\" title=\"" . $_SESSION ['Qobj'] [$count] ['objectmaxaltitudepopup'] . "\">" . $_SESSION ['Qobj'] [$count] ['objectmaxaltitude'] . "<span></td>";
				echo "<td><span class=\"" . $seenclass . "\">" . $_SESSION ['Qobj'] [$count] ['objectseenlink'] . "</span></td>";
				echo "<td><span class=\"" . $seenclass . "\">" . $_SESSION ['Qobj'] [$count] ['objectlastseenlink'] . "</span></td>";
			}
			if ($loggedUser && $objObserver->getObserverProperty ( $loggedUser, 'stdLocation' )) {
				echo "<td>" . $_SESSION ['Qobj'] [$count] ['objectmaxalt'] . "</td>";
				echo "<td>" . $_SESSION ['Qobj'] [$count] ['objectmaxaltstarttext'] . "</td>";
				echo "<td>" . $_SESSION ['Qobj'] [$count] ['objectmaxaltendtext'] . "</td>";
				echo "<td>" . $_SESSION ['Qobj'] [$count] ['objectmaxaltmidtext'] . "</td>";
			}
			echo "</tr>";
			
			$count ++;
		}
		echo "</tbody></table>";
		echo '<script>
						$(document).ready(function(){
    					$(\'[data-toggle="tooltip"]\').tooltip();
						});
					</script>';
		
		$objUtil->addPager ( "nearobjectlist", $count );
		
		if ($loggedUser) {
			if (! (array_key_exists ( 'admin', $_SESSION ) && $_SESSION ['admin'] == "yes")) {
				$content1 = LangObjectsFilter . ": <a href=\"" . (($objUtil->checkRequestKey ( 'filteron' ) == 'location') ? $objUtil->removeFromLink ( $link, 'filteron=location' ) . "\" title=\"" . LangObjectsFilterLocationOffExpl . "\"" : $link . "&amp;filteron=location" . "\" title=\"" . LangObjectsFilterLocationExpl . "\"") . " class=\"btn btn-primary\">" . LangObjectsFilterLocation . "</a>" . "&nbsp;";
				$content1 .= "<a href=\"" . (($objUtil->checkRequestKey ( 'filteron1' ) == 'time') ? $objUtil->removeFromLink ( $link, 'filteron1=time' ) . "\" title=\"" . LangObjectsFilterDateTimeOffExpl . "\"" : $link . "&amp;filteron1=time" . "\" title=\"" . LangObjectsFilterDateTimeExpl . "\"") . " class=\"btn btn-primary\">" . LangObjectsFilterDateTime . "</a>";
				
				$content = $objPresentations->promptWithLinkText ( LangListQueryObjectsMessage14, LangListQueryObjectsMessage15, $baseURL . "objects.pdf.php?SID=Qobj", LangExecuteQueryObjectsMessage4a ) . "&nbsp;";
				$content .= $objPresentations->promptWithLinkText ( LangListQueryObjectsMessage14, LangListQueryObjectsMessage15, $baseURL . "objectnames.pdf.php?SID=Qobj", LangExecuteQueryObjectsMessage4b ) . "&nbsp;";
				$content .= $objPresentations->promptWithLinkText ( LangListQueryObjectsMessage14, LangListQueryObjectsMessage15, $baseURL . "objectsDetails.pdf.php?SID=Qobj", LangExecuteQueryObjectsMessage4c ) . "&nbsp;";
				$content .= "<a href=\"" . $baseURL . "objects.argo?SID=Qobj\" class=\"btn btn-primary\"><span class=\"glyphicon glyphicon-download\"></span> " . LangExecuteQueryObjectsMessage8 . "</a>&nbsp;";
				$content .= "<a href=\"" . $baseURL . "objects.csv?SID=Qobj\" class=\"btn btn-primary\"><span class=\"glyphicon glyphicon-download\"></span> " . LangExecuteQueryObjectsMessage6 . "</a>";
				
				$content .= "&nbsp;<a href=\"" . $baseURL . "index.php?indexAction=reportsLayout&amp;reportname=ReportQueryOfObjects&amp;reporttitle=ReportQueryOfObjects&amp;SID=Qobj&amp;pdfTitle=Test\" class=\"btn btn-primary\"><span class=\"glyphicon glyphicon-download\"></span> " . ReportLink . "</a>&nbsp;";
				$content .= "<a href=\"" . $baseURL . "index.php?indexAction=objectsSets" . "\" rel=\"external\" class=\"btn btn-primary\"><span class=\"glyphicon glyphicon-download\"></span> " . LangExecuteQueryObjectsMessage11 . "</a>";
				
				$content .= "&nbsp;<a href=\"" . $baseURL . "objects.skylist?SID=Qobj\" class=\"btn btn-primary\"><span class=\"glyphicon glyphicon-download\"></span> " . LangExecuteQueryObjectsMessage12 . "</a>";
				
				echo $content1 . "<br /><br />";
				echo $content;
			}
		}
	}
	public function showObjectsFields($link, $min, $max, $ownShow = '', $showRank = 0, $fields = array("showname","objectconstellation","objectmagnitude"), $pageListAction = "addAllObjectsFromPageToList") // ownShow => object to show in a different color (type3) in the list showRank = 0 for normal operation, 1 for List show, 2 for top objects
{
		global $objAtlas, $objObserver, $myList, $listname, $listname_ss, $loggedUser, $baseURL, $objUtil, $objPresentations, $objList;
		$atlas = '';
		echo "<table class=\"table sort-table table-condensed table-striped table-hover tablesorter custom-popup\">";
		echo "<thead>";
		echo "<tr>";
		while ( list ( $key, $value ) = each ( $fields ) ) {
			if ($value == "showrank")
				echo "<th>" . LangOverviewObjectsHeader9 . "</th>";
			if ($value == "showownrank")
				echo "<th>" . LangOverviewObjectsHeader9 . "</th>";
			if ($value == "showname")
				echo "<th>" . LangOverviewObjectsHeader1 . "</th>";
			if ($value == "objectconstellation")
				echo "<th>" . LangOverviewObjectsHeader2 . "</th>";
			if ($value == "objectmagnitude")
				echo "<th>" . LangOverviewObjectsHeader3 . "</th>";
			if ($value == "objectsurfacebrightness")
				echo "<th>" . LangOverviewObjectsHeader3b . "</th>";
			if ($value == "objectra")
				echo "<th>" . LangOverviewObjectsHeader5 . "</th>";
			if ($value == "objectdecl")
				echo "<th>" . LangOverviewObjectsHeader6 . "</th>";
			if ($value == "objectdiam")
				echo "<th>" . LangOverviewObjectsHeader10 . "</th>";
			if ($value == "objecttype")
				echo "<th>" . LangOverviewObjectsHeader4 . "</th>";
		}
		echo "</tr>";
		echo "</thead>";
		
		$count = 0;
		if ($max > count ( $_SESSION ['Qobj'] ))
			$max = count ( $_SESSION ['Qobj'] );
		while ( $max && ($count < $max) ) {
			echo "<tr>";
			reset ( $fields );
			while ( list ( $key, $value ) = each ( $fields ) ) {
				if (($value == "showownrank") && $myList)
					echo "<td><a href=\"#\" onclick=\"theplace = prompt('" . LangNewPlaceInList . "','" . $_SESSION ['Qobj'] [$count] ['objectpositioninlist'] . "'); location.href='" . $link . "&amp;ObjectFromPlaceInList=" . $_SESSION ['Qobj'] [$count] ['objectpositioninlist'] . "&amp;ObjectToPlaceInList='+theplace+'&amp;min=" . $min . "'; return false;\" title=\"" . LangToListMoved6 . "\">" . $_SESSION ['Qobj'] [$count] ['objectpositioninlist'] . "</a></td>";
				if ($value == "showrank")
					echo "<td>" . $_SESSION ['Qobj'] [$count] ['objectpositioninlist'] . "</td>";
				if ($value == "showname")
					echo "<td><a href=\"" . $baseURL . "index.php?indexAction=detail_object&amp;object=" . urlencode ( $_SESSION ['Qobj'] [$count] ['objectname'] ) . "\" >" . $_SESSION ['Qobj'] [$count] ['showname'] . "</a></td>";
				if ($value == "objectconstellation")
					echo "<td>" . $GLOBALS [$_SESSION ['Qobj'] [$count] ['objectconstellation']] . "</td>";
				if ($value == "objectmagnitude")
					echo "<td>" . (($_SESSION ['Qobj'] [$count] ['objectmagnitude'] == 99.9) || ($_SESSION ['Qobj'] [$count] ['objectmagnitude'] == 99.9) ? "&nbsp;&nbsp;-&nbsp;" : sprintf ( "%01.1f", $_SESSION ['Qobj'] [$count] ['objectmagnitude'] )) . "</td>";
				if ($value == "objectsurfacebrightness")
					echo "<td>" . (($_SESSION ['Qobj'] [$count] ['objectsurfacebrightness'] == 99.9) || ($_SESSION ['Qobj'] [$count] ['objectsurfacebrightness'] == '') ? "&nbsp;&nbsp;-&nbsp;" : sprintf ( "%01.1f", $_SESSION ['Qobj'] [$count] ['objectsurfacebrightness'] )) . "</td>";
				if ($value == "objecttype")
					echo "<td>" . $GLOBALS [$_SESSION ['Qobj'] [$count] ['objecttype']] . "</td>";
				if ($value == "objectra")
					echo "<td>" . $objPresentations->raToString ( $_SESSION ['Qobj'] [$count] ['objectra'] ) . "</td>";
				if ($value == "objectdecl")
					echo "<td>" . $objPresentations->decToStringDegMin ( $_SESSION ['Qobj'] [$count] ['objectdecl'] ) . "</td>";
				if ($value == "objectdiam")
					echo "<td>" . $this->getSize ( $_SESSION ['Qobj'] [$count] ['objectname'] ) . "</td>";
			}
			echo ("</tr>");
			$count ++;
		}
		echo "</table>";
		
		$objUtil->addPager ( "", $count );
	}
	public function validateObject() // checks if the add new object form is correctly filled in and eventually adds the object to the database
{
		global $objUtil, $objObject, $objObserver, $entryMessage, $loggedUser, $developversion, $mailTo, $mailFrom, $objMessage;
		if (! ($loggedUser))
			new Exception ( LangException002c );
		if ($objUtil->checkPostKey ( 'newobject' )) {
			$check = true;
			$ra = $objUtil->checkPostKey ( 'RAhours', 0 ) + ($objUtil->checkPostKey ( 'RAminutes', 0 ) / 60) + ($objUtil->checkPostKey ( 'RAseconds', 0 ) / 3600);
			if (array_key_exists ( 'DeclDegrees', $_POST ) && (($_POST ['DeclDegrees'] < 0) || (strcmp ( $_POST ['DeclDegrees'], '-0' ) == 0)))
				$declination = $objUtil->checkPostKey ( 'DeclDegrees', 0 ) - ($objUtil->checkPostKey ( 'DeclMinutes', 0 ) / 60) - ($objUtil->checkPostKey ( 'DeclSeconds', 0 ) / 3600);
			else
				$declination = $objUtil->checkPostKey ( 'DeclDegrees', 0 ) + ($objUtil->checkPostKey ( 'DeclMinutes', 0 ) / 60) + ($objUtil->checkPostKey ( 'DeclSeconds', 0 ) / 3600);
			if (! $objUtil->checkPostKey ( 'number' ) || ! $objUtil->checkPostKey ( 'type' ) || ! $objUtil->checkPostKey ( 'con' ) || ($ra == 0.0) || ($declination == 0.0)) {
				$entryMessage = LangValidateObjectMessage1; // check if required fields are filled in
				$_GET ['indexAction'] = 'add_object';
			}
			if ($check) // check name
{
				$catalog = trim ( $_POST ['catalog'] );
				$catalogs = $objObject->getCatalogs ();
				$foundcatalog = "";
				while ( (list ( $key, $value ) = each ( $catalogs )) && (! $foundcatalog) )
					if (strtoupper ( $value ) == strtoupper ( $catalog ))
						$foundcatalog = $value;
				if ($foundcatalog)
					$catalog = $foundcatalog;
				$name = trim ( $catalog . " " . ucwords ( trim ( $_POST ['number'] ) ) );
				$query1 = array (
						"name" => $name 
				);
				if ($objObject->getObjectFromQuery ( $query1, 1 )) // object already exists
{
					$entryMessage = LangValidateObjectMessage2;
					$_GET ['object'] = $name;
					$_GET ['indexAction'] = 'detail_object';
					$check = false;
				}
			}
			if ($check) // calculate right ascension
				if ((! $objUtil->checkLimitsInclusive ( $objUtil->checkPostKey ( 'RAhours', - 1 ), 0, 23 )) || (! $objUtil->checkLimitsInclusive ( $objUtil->checkPostKey ( 'RAminutes', - 1 ), 0, 59 )) || (! $objUtil->checkLimitsInclusive ( $objUtil->checkPostKey ( 'RAseconds', - 1 ), 0, 59 ))) {
					$entryMessage = LangValidateObjectMessage4;
					$_GET ['indexAction'] = 'add_object';
					$check = false;
				}
			if ($check) // calculate declination
				if ((! $objUtil->checkLimitsInclusive ( $objUtil->checkPostKey ( 'DeclDegrees', - 100 ), - 90, 90 )) || (! $objUtil->checkLimitsInclusive ( $objUtil->checkPostKey ( 'DeclMinutes', - 1 ), 0, 59 )) || (! $objUtil->checkLimitsInclusive ( $objUtil->checkPostKey ( 'DeclSeconds', - 1 ), 0, 59 ))) {
					$entryMessage = LangValidateObjectMessage5;
					$_GET ['indexAction'] = 'add_object';
					$check = false;
				}
			if ($check) // magnitude
{
				$magnitude = "99.9";
				if ($objUtil->checkPostKey ( 'magnitude' ) && (! (preg_match ( '/^([0-9]{1,2})[.,]{0,1}([0-9]{0,1})$/', abs ( $_POST ['magnitude'] ), $matches )))) {
					$entryMessage = LangValidateObjectMessage8;
					$_GET ['indexAction'] = 'add_object';
					$check = false;
				} elseif ($objUtil->checkPostKey ( 'magnitude' )) {
					$magnitude = $matches [1] . ".";
					if ($matches [2] != "")
						$magnitude = $magnitude . $matches [2];
					else
						$magnitude = $magnitude . "0";
					if ($_POST ['magnitude'] < 0.0) {
						$magnitude = - $magnitude;
					}
				}
			}
			if ($check) // position angle
{
				$posangle = "999";
				if (! $objUtil->checkLimitsInclusive ( 'posangle', 0, 359 )) {
					$entryMessage = LangValidateObjectMessage6;
					$_GET ['indexAction'] = 'add_object';
					$check = false;
				} elseif ($objUtil->checkPostKey ( 'posangle' ))
					$posangle = $_POST ['posangle'];
			}
			if ($check) // surface brightness
{
				$sb = "99.9";
				if ($_POST ['sb'] && preg_match ( '/^([0-9]{1,2})[.,]{0,1}([0-9]{0,1})$/', $_POST ['sb'], $matches )) {
					$sb = "" . $matches [1] . ".";
					if ($matches [2] != "")
						$sb = $sb . $matches [2];
					else
						$sb = $sb . "0";
				}
			}
			if ($check) // check diam1
{
				$diam1 = 0.0;
				if ($objUtil->checkPostKey ( 'size_x' ) && $objUtil->checkPostKey ( 'size_x_units' )) {
					if ($objUtil->checkPostKey ( 'size_x_units' ) == "min")
						$diam1 = $objUtil->checkPostKey ( 'size_x' ) * 60.0;
					elseif ($objUtil->checkPostKey ( 'size_x_units' ) == "sec")
						$diam1 = $objUtil->checkPostKey ( 'size_x' );
					else {
						$entryMessage = LangValidateObjectMessage7;
						$_GET ['indexAction'] = 'add_object';
						$check = false;
					}
				}
			}
			if ($check) // check diam2
{
				$diam2 = 0.0;
				if ($objUtil->checkPostKey ( 'size_y' ) && $objUtil->checkPostKey ( 'size_y_units' )) {
					if ($objUtil->checkPostKey ( 'size_y_units' ) == "min")
						$diam2 = $objUtil->checkPostKey ( 'size_y', 0 ) * 60.0;
					elseif ($objUtil->checkPostKey ( 'size_y_units' ) == "sec")
						$diam2 = $objUtil->checkPostKey ( 'size_y', 0 );
					else {
						$entryMessage = LangValidateObjectMessage7;
						$_GET ['indexAction'] = 'add_object';
						$check = false;
					}
				}
			}
			if ($check) // fill database
{
				$objObject->addDSObject ( $name, $catalog, ucwords ( trim ( $_POST ['number'] ) ), $_POST ['type'], $_POST ['con'], $ra, $declination, $magnitude, $sb, $diam1, $diam2, $posangle, "DeepskyLogUser " . $loggedUser . " " . date ( 'Ymd' ) );
				$body = LangValidateAccountEmailTitleObject . " <a href=\"www.deepskylog.org/index.php?indexAction=detail_object&object=" . urlencode ( $name ) . "\">" . $name . "</a> " . LangValidateAccountEmailTitleObjectObserver . " " . "<a href=\"www.deepskylog.org/index.php?indexAction=detail_observer&user=" . urlencode ( $loggedUser ) . "\">" . $objObserver->getObserverProperty ( $loggedUser, 'firstname' ) . " " . $objObserver->getObserverProperty ( $loggedUser, 'name' ) . "</a><br /><br />";
				
				if (isset ( $developversion ) && ($developversion == 1))
					$entryMessage .= "On the live server, a mail would be sent with the subject: " . LangValidateAccountEmailTitleObject . " " . $name . ".<br />";
				else
					$objMessage->sendEmail ( LangValidateAccountEmailTitleObject . " " . $name, $body, "developers" );
				
				$_GET ['indexAction'] = 'detail_object';
				$_GET ['object'] = $name;
			}
		} elseif ($objUtil->checkPostKey ( 'clearfields' )) // pushed clear fields button
			$_GET ['indexAction'] = "add_object";
		else
			throw new Exception ( LangException000 );
	}
	public function checknames() {
		global $objDatabase, $objCatalog;
		$theobjects = $objDatabase->selectSingleArray ( 'SELECT name FROM objects', 'name' );
		while ( list ( $key, $theobject ) = each ( $theobjects ) ) {
			$thenewobject = $objCatalog->checkObject ( $theobject );
			if ($thenewobject != $theobject) {
				$firstspace = strpos ( $thenewobject, ' ', 0 );
				$thecatalog = substr ( $thenewobject, 0, $firstspace );
				$theindex = substr ( $thenewobject, $firstspace + 1 );
				$this->newName ( $theobject, $thecatalog, $theindex );
				echo "Changed object name: " . $thecatalog . ' ' . $theindex . " <= " . $theobject . "\n";
			}
		}
		
		$theobjects = $objDatabase->selectSingleArray ( 'SELECT altname FROM objectnames;', 'altname' );
		while ( list ( $key, $theobject ) = each ( $theobjects ) ) {
			$thenewobject = $objCatalog->checkObject ( $theobject );
			if ($thenewobject != $theobject) {
				$firstspace = strpos ( $thenewobject, ' ', 0 );
				$thecatalog = substr ( $thenewobject, 0, $firstspace );
				$theindex = substr ( $thenewobject, $firstspace + 1 );
				$sql = "UPDATE objectnames SET catalog='" . addslashes ( $thecatalog ) . "', catindex='" . addslashes ( $theindex ) . "', altname='" . addslashes ( $thecatalog ) . " " . addslashes ( $theindex ) . "' WHERE altname='" . addslashes ( $theobject ) . "';";
				echo "Changed altname: " . $thecatalog . ' ' . $theindex . " <= " . $theobject . "\n";
				$objDatabase->execSQL ( $sql );
			}
		}
	}
}
class contrastcompare {
	var $_reverse;
	function contrastCompare($reverse) {
		$this->_reverse = $reverse;
	}
	function compare($a, $b) {
		$a = explode ( '/', $a );
		$b = explode ( '/', $b );
		$a = $a [0];
		$b = $b [0];
		if ($a == $b)
			return 0;
		if ($this->_reverse)
			return ($b > $a) ? - 1 : 1;
		else
			return ($a > $b) ? - 1 : 1;
	}
}
?><|MERGE_RESOLUTION|>--- conflicted
+++ resolved
@@ -1196,15 +1196,9 @@
 					2.083,
 					2.556 
 			);
-<<<<<<< HEAD
         $popup = "";
         $magnificationsName = array();
         $fov = array();
-=======
-		$popup = "";
-		$magnificationsName = array();
-		$fov = array();
->>>>>>> 8225a9c3
 		if (! ($loggedUser))
 			$popup = LangContrastNotLoggedIn;
 		else {
