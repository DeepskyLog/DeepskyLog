--- conflicted
+++ resolved
@@ -96,14 +96,9 @@
 		$result = array ();
 		while ( $get = $run->fetch ( PDO::FETCH_OBJ ) ) {
 			$resultparts = array ();
-<<<<<<< HEAD
 			foreach ($get as $key => $value) {
                 $resultparts[$key] = $value;
             }
-=======
-			foreach ($get as $key => $value)
-				$resultparts [$key] = $value;
->>>>>>> 8225a9c3
 			$result [] = $resultparts;
 		}
 
