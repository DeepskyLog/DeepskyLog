--- conflicted
+++ resolved
@@ -61,11 +61,7 @@
         }
 
         for ($i = 0; $i < count($data_array); $i++) {
-<<<<<<< HEAD
-            $parts_array [$i] = explode(";", mb_convert_encoding($data_array[$i], "UTF-8", "auto"));
-=======
             $parts_array [$i] = explode(";", mb_convert_encoding($data_array[$i], "UTF-8", "ISO-8859-1"));
->>>>>>> 29b3ba8c
         }
 
         for ($i = 0; $i < count($parts_array); $i++) {
