@extends('layout.master')

@section('title')
{{ _i('Login') }}
@endsection
@section('content')
<div class="container">
    <div class="row justify-content-center">
        <div class="col-md-8">
            <div class="card">
                <div class="card-header">{{ _i('Login') }}</div>

                <div class="card-body">
                    <form method="POST" action="{{ route('login') }}">
                        @csrf

                        <div class="form-group row">
                            <label for="email"
                                class="col-md-4 col-form-label text-md-right">{{ _i('E-Mail Address or login') }}</label>

                            <div class="col-md-6">
                                <input id="email" type="text"
                                    class="form-control{{ $errors->has('email') ? ' is-invalid' : '' }}" name="email"
                                    value="{{ old('email') }}" required autofocus>

                                @if ($errors->has('email'))
                                <span class="invalid-feedback" role="alert">
                                    <strong>{{ $errors->first('email') }}</strong>
                                </span>
                                @endif
                            </div>
                        </div>

                        <div class="form-group row">
                            <label for="password"
                                class="col-md-4 col-form-label text-md-right">{{ _i('Password') }}</label>

                            <div class="col-md-6">
                                <input id="password" type="password"
                                    class="form-control{{ $errors->has('password') ? ' is-invalid' : '' }}"
                                    name="password" required>

                                @if ($errors->has('password'))
                                <span class="invalid-feedback" role="alert">
                                    <strong>{{ $errors->first('password') }}</strong>
                                </span>
                                @endif
                            </div>
                        </div>

                        <div class="form-group row">
                            <div class="col-md-6 offset-md-4">
                                <div class="form-check">
                                    <input class="form-check-input" type="checkbox" name="remember" id="remember"
                                        {{ old('remember') ? 'checked' : '' }}>

                                    <label class="form-check-label" for="remember">
                                        {{ _i('Remember Me') }}
                                    </label>
                                </div>
                            </div>
                        </div>

                        <div class="form-group row">
                            <div class="col-md-6 offset-md-4">
                                {{ _i('or log in using') }}
                            </div>
                            <div class="col-md-8 offset-md-2">
                                <a class="btn btn-light" href="/login/google"><img width="18" height="18"
                                        src="/img/google.png" />&nbsp;&nbsp;Google</a>
                                <a class="btn btn-light" href="/login/twitter"><img width="18" height="18"
                                        src="/img/Twitter_Logo_Blue.png">&nbsp;&nbsp;Twitter</a>
                                <a class="btn btn-light" href="/login/github"><img width="18" height="18"
                                        src="/img/GitHub-Mark-32px.png" />&nbsp;&nbsp;GitHub</a>
                                <a class="btn btn-light" href="/login/facebook"><img width="18" height="18"
<<<<<<< HEAD
                                        src="/img/f_logo_RGB-Blue_58..png" />&nbsp;&nbsp;Facebook</a>
=======
                                        src="/img/f_logo_RGB-Blue_58.png" />&nbsp;&nbsp;Facebook</a>
>>>>>>> 401ed4c9
                            </div>
                        </div>

                        <div class="form-group row mb-0">
                            <div class="col-md-8 offset-md-4">
                                <button type="submit" class="btn btn-primary">
                                    {{ _i('Login') }}
                                </button>

                                @if (Route::has('password.request'))
                                <a class="btn btn-link" href="{{ route('password.request') }}">
                                    {{ _i('Forgot Your Password?') }}
                                </a>
                                @endif
                            </div>
                        </div>
                    </form>
                </div>
            </div>
        </div>
    </div>
</div>
@endsection<|MERGE_RESOLUTION|>--- conflicted
+++ resolved
@@ -73,11 +73,7 @@
                                 <a class="btn btn-light" href="/login/github"><img width="18" height="18"
                                         src="/img/GitHub-Mark-32px.png" />&nbsp;&nbsp;GitHub</a>
                                 <a class="btn btn-light" href="/login/facebook"><img width="18" height="18"
-<<<<<<< HEAD
-                                        src="/img/f_logo_RGB-Blue_58..png" />&nbsp;&nbsp;Facebook</a>
-=======
                                         src="/img/f_logo_RGB-Blue_58.png" />&nbsp;&nbsp;Facebook</a>
->>>>>>> 401ed4c9
                             </div>
                         </div>
 
